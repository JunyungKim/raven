--- conflicted
+++ resolved
@@ -861,7 +861,6 @@
 independent of the \xmlAttr{subType} specified:
 %
 \begin{itemize}
-<<<<<<< HEAD
   \item \xmlNode{Features}, \xmlDesc{comma separated string, required field},
   specifies the names of the features of this ROM.
   %
@@ -876,12 +875,6 @@
   \nb These parameters are going to be requested for the training of this object
   (see Section~\ref{subsec:stepRomTrainer}).
   %
-=======
-   \item $<Features>$ \textbf{\textit{, comma separated string, required field.}}. In this node, the user needs to specify the names of the features of this ROM. NB. These parameters are going to be requested for the training of this object (see section \ref{subsec:stepTraining};
-    \item $<Target>$ \textbf{\textit{, comma separated string, required field.}}. This XML node contains a comma separated list of the targets of this ROM. By Instance, these parameters are the Figure of Merits this ROM is supposed to predict.
-    \\NB. These parameters are going to be requested for the training of this object (see section \ref{subsec:stepTraining}.
-    \item $<NormalizeData>$ \textbf{\textit{, boolean, optional field.}}. This XML node controls the normalization of data used for training the ROM. If True, the Training set is going to be normalized with respect to Average and Standard Deviation of the data set; no normalization is applied if this field is False. \textit{Default =  True}.
->>>>>>> efbd7a6e48d875b1f32bac1e9000830ae9397acb
 \end{itemize}
 
 The types and meaning of the remaining sub-nodes depend on the sub-type
@@ -3816,25 +3809,6 @@
 \textbf{Example:}
 \begin{lstlisting}[style=XML,morekeywords={name,subType,debug}]
 <Simulation>
-<<<<<<< HEAD
-   ...
-   <Models>
-      ...
-      <PostProcessor name="aUserDefinedName" subType='BasicStatistics'  debug='true'>
-          <!-- => you can here specify what type of figure of merit
-              you need to compute
-             <what>expectedValue,sigma,variance,kurtois,pearson,covariance</what>
-           -->
-          <what>expectedValue</what>
-          <parameters>x01,x02</parameters>
-          <methodsToRun>failureProbability</methodsToRun>
-      </PostProcessor>
-      ...
-   </Models>
-   ...
-</Simulation>
-----------------------------------------------
-=======
   ...
   <Models>
     ...
@@ -3847,16 +3821,14 @@
       <methodsToRun>failureProbability</methodsToRun>
     </PostProcessor>
     ...
-  <Models>
+  </Models>
   ...
-<Simulation>
->>>>>>> d6631182
+</Simulation>
 \end{lstlisting}
 
 %%%%% PP ComparisonStatistics %%%%%%%
 \paragraph{ComparisonStatistics}
 \label{ComparisonStatistics}
-<<<<<<< HEAD
 The \textbf{ComparisonStatistics} post-processor computes statistics
 for comparing two different datas.  This is an experimental
 post-processor, and it will definitely change as it is further
@@ -3961,9 +3933,6 @@
 </Simulation>
 ----------------------------------------------
 \end{lstlisting}
-=======
-\TODO{To be finalized}
->>>>>>> d6631182
 
 %%%%% PP SafestPoint %%%%%%%
 \paragraph{SafestPoint}
