--- conflicted
+++ resolved
@@ -1422,13 +1422,8 @@
     \end{itemize}
 \end{itemize}
 
-<<<<<<< HEAD
-In addition to the \xmlNode{variable} nodes, the main XML node 
-\xmlNode{Limit Surface Search} needs to contain two supplementary sub-nodes:
-=======
 In addition to the \xmlNode{variable} nodes, the main XML node
 \xmlNode{Adaptive} needs to contain two supplementary sub-nodes:
->>>>>>> 02f76db1
 
 \begin{itemize}
   \item \convergenceDescription
@@ -1462,11 +1457,7 @@
         a data object defined in the \xmlNode{DataObjects} block (see
         Section~\ref{sec:DataObjects}).
         %
-<<<<<<< HEAD
         The Limit Surface Search sampling accepts ``DataObjects'' of type ``Point'' and
-=======
-        The adaptive sampling accepts ``DataObjects'' of type ``Point'' and
->>>>>>> 02f76db1
         ``PointSet'' only.
     \end{itemize}
 \end{itemize}
