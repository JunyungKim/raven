"""
Module where the base class and the specialization of different type of sampler are
"""
#for future compatibility with Python 3--------------------------------------------------------------
from __future__ import division, print_function, unicode_literals, absolute_import
import warnings
warnings.simplefilter('default',DeprecationWarning)
#if not 'xrange' in dir(__builtins__): xrange = range
#End compatibility block for Python 3----------------------------------------------------------------

#External Modules------------------------------------------------------------------------------------
import sys
import os
import copy
import abc
import numpy as np
import json
from operator import mul
from collections import OrderedDict
from functools import reduce
from scipy import spatial
from scipy.interpolate import InterpolatedUnivariateSpline
import xml.etree.ElementTree as ET
import itertools
from sklearn import neighbors
#External Modules End--------------------------------------------------------------------------------

#Internal Modules------------------------------------------------------------------------------------
import utils
from BaseClasses import BaseType
from Assembler import Assembler
import Distributions
import TreeStructure as ETS
import SupervisedLearning
import pyDOE as doe
import Quadratures
import OrthoPolynomials
import SupervisedLearning
import IndexSets
import PostProcessors
<<<<<<< HEAD
import MessageHandler
=======
import GridEntities
>>>>>>> d3043d8e
distribution1D = utils.find_distribution1D()
#Internal Modules End--------------------------------------------------------------------------------

class Sampler(utils.metaclass_insert(abc.ABCMeta,BaseType),Assembler):
  """
    This is the base class for samplers
    Samplers own the sampling strategy (Type) and they generate the
    input values using the associate distribution. They do not have distributions inside!!!!

    --Instance--
    myInstance = Sampler()
    myInstance.XMLread(xml.etree.ElementTree.Element)  This method generates all the information that will be permanent for the object during the simulation

    --usage--
    myInstance = Sampler()
    myInstance.XMLread(xml.etree.ElementTree.Element)  This method generate all permanent information of the object from <Simulation>
    myInstance.whatDoINeed()                           -see Assembler class-
    myInstance.generateDistributions(dict)             Here the seed for the random engine is started and the distributions are supplied to the sampler and
                                                       initialized. The method is called come from <Simulation> since it is the only one possess all the distributions.
    myInstance.initialize()                            This method is called from the <Step> before the Step process start. In the base class it reset the counter to 0
    myInstance.amIreadyToProvideAnInput                Requested from <Step> used to verify that the sampler is available to generate a new input
    myInstance.generateInput(self,model,oldInput)      Requested from <Step> to generate a new input. Generate the new values and request to model to modify according the input and returning it back

    --Other inherited methods--
    myInstance.whoAreYou()                            -see BaseType class-
    myInstance.myInitializzationParams()              -see BaseType class-
    myInstance.myCurrentSetting()                     -see BaseType class-

    --Adding a new Sampler subclass--
    <MyClass> should inherit at least from Sampler or from another step already presents

    DO NOT OVERRIDE any of the class method that are not starting with self.local*

    ADD your class to the dictionary __InterfaceDict at the end of the module

    The following method overriding is MANDATORY:
    self.localGenerateInput(model,oldInput)  : this is where the step happens, after this call the output is ready

    the following methods could be overrode:
    self.localInputAndChecks(xmlNode)
    self.localAddInitParams(tempDict)
    self.localAddCurrentSetting(tempDict)
    self.localInitialize()
    self.localStillReady(ready)
    self.localFinalizeActualSampling(jobObject,model,myInput)
  """

  def __init__(self):
    BaseType.__init__(self)
    self.counter                       = 0                         # Counter of the samples performed (better the input generated!!!). It is reset by calling the function self.initialize
    self.auxcnt                        = 0                         # Aux counter of samples performed (for its usage check initialize method)
    self.limit                         = sys.maxsize               # maximum number of Samples (for example, Monte Carlo = Number of Histories to run, DET = Unlimited)
    self.toBeSampled                   = {}                        # Sampling mapping dictionary {'Variable Name':'name of the distribution'}
    self.distDict                      = {}                        # Contains the instance of the distribution to be used, it is created every time the sampler is initialized. keys are the variable names
    self.values                        = {}                        # for each variable the current value {'var name':value}
    self.inputInfo                     = {}                        # depending on the sampler several different type of keywarded information could be present only one is mandatory, see below
    self.initSeed                      = None                      # if not provided the seed is randomly generated at the istanciation of the sampler, the step can override the seed by sending in another seed
    self.inputInfo['SampledVars'     ] = self.values               # this is the location where to get the values of the sampled variables
    self.inputInfo['SampledVarsPb'   ] = {}                        # this is the location where to get the probability of the sampled variables
    self.inputInfo['PointProbability'] = None                      # this is the location where the point wise probability is stored (probability associated to a sampled point)
    self.inputInfo['crowDist']         = {}                        # Stores a dictionary that contains the information to create a crow distribution.  Stored as a json object
    self.reseedAtEachIteration         = False                     # Logical flag. True if every newer evaluation is performed after a new reseeding
    self.FIXME                         = False                     # FIXME flag
    self.printTag                      = self.type                 # prefix for all prints (sampler type)
    self.restartData                   = None                      # presampled points to restart from

    self._endJobRunnable               = sys.maxsize               # max number of inputs creatable by the sampler right after a job ends (e.g., infinite for MC, 1 for Adaptive, etc)

    ######
    self.variables2distributionsMapping = {}                       # for each variable 'varName'  , the following informations are included:  'varName': {'dim': 1, 'totDim': 2, 'name': 'distName'} ; dim = dimension of the variable; totDim = total dimensionality of its associated distribution
    self.distributions2variablesMapping = {}                       # for each variable 'distName' , the following informations are included: 'distName': [{'var1': 1}, {'var2': 2}]} where for each var it is indicated the var dimension
    self.ND_sampling_params             = {}                       # this dictionary contains a dictionary for each ND distribution (key). This latter dictionary contains the initialization parameters of the ND inverseCDF ('initial_grid_disc' and 'tolerance')
    ######

    self.assemblerObjects               = {}                       # {MainClassName(e.g.Distributions):[class(e.g.Models),type(e.g.ROM),objectName]}
    #self.requiredAssObject             = (False,([],[]))          # tuple. first entry boolean flag. True if the XML parser must look for objects;
                                                                   # second entry tuple.first entry list of object can be retrieved, second entry multiplicity (-1,-2,-n means optional (max 1 object,2 object, no number limit))
    self.requiredAssObject              = (True,(['Restart'],['-n']))
    self.assemblerDict                  = {}                       # {'class':[['subtype','name',instance]]}

  def _localGenerateAssembler(self,initDict):
    """ see generateAssembler method """
    availableDist = initDict['Distributions']
    self._generateDistributions(availableDist)

  def _addAssObject(self,name,flag):
    '''
      Method to add required assembler objects to the requiredAssObject dictionary.
      @ In, name, the node name to search for
      @ In, flag, the number of nodes to look for (- means optional, n means any number)
      @ Out, None
    '''
    self.requiredAssObject[1][0].append(name)
    self.requiredAssObject[1][1].append(flag)

  def _localWhatDoINeed(self):
    """
    This method is a local mirror of the general whatDoINeed method.
    It is implemented by the samplers that need to request special objects
    @ In , None, None
    @ Out, needDict, list of objects needed
    """
    needDict = {}
    needDict['Distributions'] = [] # Every sampler requires Distributions
    for dist in self.toBeSampled.values(): needDict['Distributions'].append((None,dist))
    return needDict

  def _readMoreXML(self,xmlNode):
    """
    Function to read the portion of the xml input that belongs to this specialized class
    and initialize some stuff based on the inputs got
    @ In, xmlNode    : Xml element node
    @ Out, None
    The text i supposed to contain the info where and which variable to change.
    In case of a code the syntax is specified by the code interface itself
    """

    Assembler._readMoreXML(self,xmlNode)

    for child in xmlNode:
      prefix = ""
      if child.tag == 'Distribution':
        for childChild in child:
          if childChild.tag =='distribution':
            prefix = "<distribution>"
            tobesampled = childChild.text
        self.toBeSampled[prefix+child.attrib['name']] = tobesampled
      elif child.tag == 'variable':
        for childChild in child:
          if childChild.tag =='distribution':
            tobesampled = childChild.text
            varData={}
            varData['name']=childChild.text
            if childChild.get('dim') == None:
              dim=1
            else:
              dim=childChild.attrib['dim']
            varData['dim']=int(dim)
            self.variables2distributionsMapping[child.attrib['name']] = varData
        self.toBeSampled[prefix+child.attrib['name']] = tobesampled
      elif child.tag == "sampler_init":
        self.initSeed = Distributions.randomIntegers(0,2**31,self)
        for childChild in child:
          if childChild.tag == "limit":
            self.limit = childChild.text
          elif childChild.tag == "initial_seed":
            self.initSeed = int(childChild.text)
          elif childChild.tag == "reseed_at_each_iteration":
            if childChild.text.lower() in utils.stringsThatMeanTrue(): self.reseedAtEachIteration = True
          elif childChild.tag == "dist_init":
            for childChildChild in childChild:
              NDdistData = {}
              for childChildChildChild in childChildChild:
                if childChildChildChild.tag == 'initial_grid_disc':
                  NDdistData[childChildChildChild.tag] = int(childChildChildChild.text)
                elif childChildChildChild.tag == 'tolerance':
                  NDdistData[childChildChildChild.tag] = float(childChildChildChild.text)
                else:
                  self.raiseAnError(IOError,'Unknown tag '+childChildChildChild.tag+' .Available are: initial_grid_disc and tolerance!')
              self.ND_sampling_params[childChildChild.attrib['name']] = NDdistData
          else: self.raiseAnError(IOError,'Unknown tag '+child.tag+' .Available are: limit, initial_seed, reseed_at_each_iteration and dist_init!')

    if self.initSeed == None:
      self.initSeed = Distributions.randomIntegers(0,2**31,self)

    # Creation of the self.distributions2variablesMapping dictionary: {'dist_name': ({'variable_name1': dim1}, {'variable_name2': dim2})}
    for variable in self.variables2distributionsMapping.keys():
      distName = self.variables2distributionsMapping[variable]['name']
      dim      = self.variables2distributionsMapping[variable]['dim']
      list_element={}
      list_element[variable] = dim
      if (distName in self.distributions2variablesMapping.keys()):
        self.distributions2variablesMapping[distName].append(list_element)
      else:
        self.distributions2variablesMapping[distName]=[list_element]

    for key in self.variables2distributionsMapping.keys():
      dist = self.variables2distributionsMapping[key]['name']
      maxDim=1
      listvar = self.distributions2variablesMapping[dist]
      for var in listvar:
        if var.values()[0] > maxDim:
          maxDim = var.values()[0]
      self.variables2distributionsMapping[key]['totDim'] = maxDim #len(self.distributions2variablesMapping[self.variables2distributionsMapping[key]['name']])
    self.localInputAndChecks(xmlNode)

  def endJobRunnable(self): return self._endJobRunnable

  def localInputAndChecks(self,xmlNode):
    """place here the additional reading, remember to add initial parameters in the method localAddInitParams"""
    pass

  def addInitParams(self,tempDict):
    """
    This function is called from the base class to print some of the information inside the class.
    Whatever is permanent in the class and not inherited from the parent class should be mentioned here
    The information is passed back in the dictionary. No information about values that change during the simulation are allowed
    @ In/Out tempDict: {'attribute name':value}
    """
    for variable in self.toBeSampled.items():
      tempDict[variable[0]] = 'is sampled using the distribution ' +variable[1]
    tempDict['limit' ]        = self.limit
    tempDict['initial seed' ] = self.initSeed
    self.localAddInitParams(tempDict)

  def localAddInitParams(self,tempDict):
    """use this function to export to the printer in the base class the additional PERMANENT your local class have"""

  def addCurrentSetting(self,tempDict):
    """
    This function is called from the base class to print some of the information inside the class.
    Whatever is a temporary value in the class and not inherited from the parent class should be mentioned here
    The information is passed back in the dictionary
    Function adds the current settings in a temporary dictionary
    @ In, tempDict
    @ Out, tempDict
    """
    tempDict['counter'       ] = self.counter
    tempDict['initial seed'  ] = self.initSeed
    for key in self.inputInfo:
      if key!='SampledVars': tempDict[key] = self.inputInfo[key]
      else:
        for var in self.inputInfo['SampledVars'].keys(): tempDict['Variable: '+var+' has value'] = tempDict[key][var]
    self.localAddCurrentSetting(tempDict)

  def localAddCurrentSetting(self,tempDict):
    """use this function to export to the printer in the base class the additional PERMANENT your local class have"""
    pass

  def _generateDistributions(self,availableDist):
    """
    here the needed distribution are made available to the step as also the initialization
    of the seeding (the siding could be overriden by the step by calling the initialize method
    @in availableDist: {'distribution name':instance}
    """
    if self.initSeed != None:
      Distributions.randomSeed(self.initSeed)
    for key in self.toBeSampled.keys():
      if self.toBeSampled[key] not in availableDist.keys(): self.raiseAnError(IOError,'Distribution '+self.toBeSampled[key]+' not found among available distributions (check input)!')
      self.distDict[key] = availableDist[self.toBeSampled[key]]
      self.inputInfo['crowDist'][key] = json.dumps(self.distDict[key].getCrowDistDict())

  def initialize(self,externalSeeding=None,solutionExport=None):
    """
    This function should be called every time a clean sampler is needed. Called before takeAstep in <Step>
    @in solutionExport: in goal oriented sampling (a.k.a. adaptive sampling this is where the space/point satisfying the constrains)
    """
    self.counter = 0
    if   not externalSeeding          :
      Distributions.randomSeed(self.initSeed)       #use the sampler initialization seed
      self.auxcnt = self.initSeed
    elif externalSeeding=='continue'  : pass        #in this case the random sequence needs to be preserved
    else                              :
      Distributions.randomSeed(externalSeeding)     #the external seeding is used
      self.auxcnt = externalSeeding

    #grab restart dataobject if it's available, then in localInitialize the sampler can deal with it.
    if 'Restart' in self.assemblerDict.keys():
      self.raiseADebug('Restart object: '+str(self.assemblerDict['Restart']))
      self.restartData = self.assemblerDict['Restart'][0][3]
      self.raiseAMessage('Restarting from '+self.restartData.name)
      #check consistency of data
      rdata = self.restartData.getAllMetadata()['crowDist'] #actually a list
      sdata = self.inputInfo['crowDist']
      self.raiseAMessage('sampler inputs:')
      for sk,sv in sdata.items():
        self.raiseAMessage('|   '+str(sk)+': '+str(sv))
      for i,r in enumerate(rdata):
        if not r==sdata:
          self.raiseAMessage('restart inputs %i:' %i)
          for rk,rv in r.items():
            self.raiseAMessage('|   '+str(rk)+': '+str(rv))
          self.raiseAnError(IOError,'Restart "%s" data[%i] does not have same inputs as sampler!' %(self.restartData.name,i))
    else:
      self.raiseAMessage('No restart for '+self.printTag)

    #specializing the self.localInitialize() to account for adaptive sampling
    if solutionExport != None : self.localInitialize(solutionExport=solutionExport)
    else                      : self.localInitialize()

    for distrib in self.ND_sampling_params:
      if distrib in self.distributions2variablesMapping:
        params = self.ND_sampling_params[distrib]
        temp = self.distributions2variablesMapping[distrib][0].keys()[0]
        self.distDict[temp].updateRNGParam(params)
      else:
        self.raiseAnError(IOError,'Distribution "%s" specified in dist_init block of sampler "%s" does not exist!' %(distrib,self.name))

  def localInitialize(self):
    """
    use this function to add initialization features to the derived class
    it is call at the beginning of each step
    """
    pass

  def amIreadyToProvideAnInput(self): #inLastOutput=None):
    """
    This is a method that should be call from any user of the sampler before requiring the generation of a new sample.
    This method act as a "traffic light" for generating a new input.
    Reason for not being ready could be for example: exceeding number of samples, waiting for other simulation for providing more information etc. etc.
    @ In, None, None
    @ Out, ready, Boolean
    """
    if(self.counter < self.limit): ready = True
    else                         : ready = False
    ready = self.localStillReady(ready)
    return ready

  def localStillReady(self,ready): #,lastOutput=None
    """Use this function to change the ready status"""
    return ready

  def generateInput(self,model,oldInput):
    """
    This method have to be overwrote to provide the specialization for the specific sampler
    The model instance in might be needed since, especially for external codes,
    only the code interface possesses the dictionary for reading the variable definition syntax
    @in model   : it is the instance of a model
    @in oldInput: [] a list of the original needed inputs for the model (e.g. list of files, etc. etc)
    @return     : [] containing the new inputs -in reality it is the model that return this the Sampler generate the value to be placed in the intput the model
    """
    self.counter +=1                              #since we are creating the input for the next run we increase the counter and global counter
    self.auxcnt  +=1
    if self.reseedAtEachIteration: Distributions.randomSeed(self.auxcnt-1)
    self.inputInfo['prefix'] = str(self.counter)
    model.getAdditionalInputEdits(self.inputInfo)
    self.localGenerateInput(model,oldInput)
    return model.createNewInput(oldInput,self.type,**self.inputInfo)

  @abc.abstractmethod
  def localGenerateInput(self,model,oldInput):
    """
    This class need to be overwritten since it is here that the magic of the sampler happens.
    After this method call the self.inputInfo should be ready to be sent to the model
    @in model   : it is the instance of a model
    @in oldInput: [] a list of the original needed inputs for the model (e.g. list of files, etc. etc)
    """
    pass

  def generateInputBatch(self,myInput,model,batchSize,projector=None): #,lastOutput=None
    """
    this function provide a mask to create several inputs at the same time
    It call the generateInput function as many time as needed
    @in myInput: [] list containing one input set
    @in model: instance of a model
    @in batchSize: integer the number of input sets required
    @in projector used for adaptive sampling to provide the projection of the solution on the success metric
    @return newInputs: [[]] list of the list of input sets"""
    newInputs = []
    #inlastO = None
    #if lastOutput:
    #  if not lastOutput.isItEmpty(): inlastO = lastOutput
    #while self.amIreadyToProvideAnInput(inlastO) and (self.counter < batchSize):
    while self.amIreadyToProvideAnInput() and (self.counter < batchSize):
      if projector==None: newInputs.append(self.generateInput(model,myInput))
      else              : newInputs.append(self.generateInput(model,myInput,projector))
    return newInputs

  def finalizeActualSampling(self,jobObject,model,myInput):
    """just an API"""
    self.localFinalizeActualSampling(jobObject,model,myInput)

  def localFinalizeActualSampling(self,jobObject,model,myInput):
    """
    Overwrite only if you need something special at the end of each run....
    This function is used by samplers that need to collect information from the just ended run
    For example, for a Dynamic Event Tree case, this function can be used to retrieve
    the information from the just finished run of a branch in order to retrieve, for example,
    the distribution name that caused the trigger, etc.
    It is a essentially a place-holder for most of the sampler to remain compatible with the StepsCR structure
    @in jobObject: an instance of a JobHandler
    @in model    : an instance of a model
    @in myInput  : the generating input
    """
    pass

class StaticSampler(Sampler):
  '''This is a general static, blind, once-through sampler'''
  pass
#
#
#
#
class AdaptiveSampler(Sampler):
<<<<<<< HEAD
  '''This is a general adaptive sampler'''
  pass

class LimitSurfaceSearch(AdaptiveSampler):
=======
  """This is a general adaptive sampler"""
>>>>>>> d3043d8e
  def __init__(self):
    Sampler.__init__(self)
    self.goalFunction     = None             #this is the pointer to the function defining the goal
    self.tolerance        = None             #this is norm of the error threshold
    self.subGridTol       = None             #This is the tolerance used to construct the testing sub grid
    self.toleranceWeight  = 'cdf'            #this is the a flag that controls if the convergence is checked on the hyper-volume or the probability
    self.persistence      = 5                #this is the number of times the error needs to fell below the tollerance before considering the sim converged
    self.repetition       = 0                #the actual number of time the error was below the requested threshold
    self.forceIteration   = False            #this flag control if at least a self.limit number of iteration should be done
    self.axisName         = None             #this is the ordered list of the variable names (ordering match self.gridStepSize anfd the ordering in the test matrixes)
    self.oldTestMatrix    = None             #This is the test matrix to use to store the old evaluation of the function
    self.solutionExport   = None             #This is the data used to export the solution (it could also not be present)
    self.nVar             = 0                #this is the number of the variable sampled
    self.surfPoint        = None             #coordinate of the points considered on the limit surface
    self.hangingPoints    = []               #list of the points already submitted for evaluation for which the result is not yet available
    # postprocessor to compute the limit surface
    self.limitSurfacePP   = None
    self.printTag         = 'SAMPLER ADAPTIVE'

    self._addAssObject('TargetEvaluation','n')
    self._addAssObject('ROM','n')
    self._addAssObject('Function','-n')

  def localInputAndChecks(self,xmlNode):
    if 'limit' in xmlNode.attrib.keys():
      try: self.limit = int(xmlNode.attrib['limit'])
      except ValueError: self.raiseAnError(IOError,'reading the attribute for the sampler '+self.name+' it was not possible to perform the conversion to integer for the attribute limit with value '+xmlNode.attrib['limit'])
    # convergence Node
    convergenceNode = xmlNode.find('Convergence')
    if convergenceNode==None:self.raiseAnError(IOError,'the node Convergence was missed in the definition of the adaptive sampler '+self.name)
    try   : self.tolerance=float(convergenceNode.text)
    except: self.raiseAnError(IOError,'Failed to convert '+convergenceNode.text+' to a meaningful number for the convergence')
    attribList = list(convergenceNode.attrib.keys())
    if 'limit'          in convergenceNode.attrib.keys():
      attribList.pop(attribList.index('limit'))
      try   : self.limit = int (convergenceNode.attrib['limit'])
      except: self.raiseAnError(IOError,'Failed to convert the limit value '+convergenceNode.attrib['limit']+' to a meaningful number for the convergence')
    if 'persistence'    in convergenceNode.attrib.keys():
      attribList.pop(attribList.index('persistence'))
      try   : self.persistence = int (convergenceNode.attrib['persistence'])
      except: self.raiseAnError(IOError,'Failed to convert the persistence value '+convergenceNode.attrib['persistence']+' to a meaningful number for the convergence')
    if 'weight'         in convergenceNode.attrib.keys():
      attribList.pop(attribList.index('weight'))
      try   : self.toleranceWeight = str(convergenceNode.attrib['weight']).lower()
      except: self.raiseAnError(IOError,'Failed to convert the weight type '+convergenceNode.attrib['weight']+' to a meaningful string for the convergence')
    if 'subGridTol'    in convergenceNode.attrib.keys():
      attribList.pop(attribList.index('subGridTol'))
      try   : self.subGridTol = float (convergenceNode.attrib['subGridTol'])
      except: self.raiseAnError(IOError,'Failed to convert the subGridTol '+convergenceNode.attrib['subGridTol']+' to a meaningful float for the convergence')
    if 'forceIteration' in convergenceNode.attrib.keys():
      attribList.pop(attribList.index('forceIteration'))
      if   convergenceNode.attrib['forceIteration']=='True' : self.forceIteration   = True
      elif convergenceNode.attrib['forceIteration']=='False': self.forceIteration   = False
      else: self.raiseAnError(RuntimeError,'Reading the convergence setting for the adaptive sampler '+self.name+' the forceIteration keyword had an unknown value: '+str(convergenceNode.attrib['forceIteration']))
    #assembler node: Hidden from User
    # set subgrid
    if self.subGridTol == None: self.subGridTol = self.tolerance
    if self.subGridTol > self.tolerance: self.raiseAnError(IOError,'The sub grid tolerance '+str(self.subGridTol)+' must be smaller than the tolerance: '+str(self.tolerance))
    if len(attribList)>0: self.raiseAnError(IOError,'There are unknown keywords in the convergence specifications: '+str(attribList))

  def localAddInitParams(self,tempDict):
    tempDict['Iter. forced'    ] = str(self.forceIteration)
    tempDict['Norm tolerance'  ] = str(self.tolerance)
    tempDict['Sub grid size'   ] = str(self.subGridTol)
    tempDict['Error Weight'    ] = str(self.toleranceWeight)
    tempDict['Persistence'     ] = str(self.repetition)

  def localAddCurrentSetting(self,tempDict):
    if self.solutionExport!=None:
      tempDict['The solution is exported in '    ] = 'Name: ' + self.solutionExport.name + 'Type: ' + self.solutionExport.type
    if self.goalFunction!=None:
      tempDict['The function used is '] = self.goalFunction.name

  def localInitialize(self,solutionExport=None):
    self.limitSurfacePP   = PostProcessors.returnInstance("LimitSurface",self)
    if 'Function' in self.assemblerDict.keys(): self.goalFunction = self.assemblerDict['Function'][0][3]
    if 'TargetEvaluation' in self.assemblerDict.keys(): self.lastOutput = self.assemblerDict['TargetEvaluation'][0][3]
    #self.memoryStep        = 5               # number of step for which the memory is kept
    self.solutionExport    = solutionExport
    # check if solutionExport is actually a "DataObjects" type "TimePointSet"
    if type(solutionExport).__name__ != "TimePointSet": self.raiseAnError(IOError,'solutionExport type is not a TimePointSet. Got '+ type(solutionExport).__name__+'!')
    self.surfPoint         = None             #coordinate of the points considered on the limit surface
    self.oldTestMatrix     = None             #This is the test matrix to use to store the old evaluation of the function
    self.persistenceMatrix = None             #this is a matrix that for each point of the testing grid tracks the persistence of the limit surface position
    if self.goalFunction.name not in self.solutionExport.getParaKeys('output'): self.raiseAnError(IOError,'Goal function name does not match solution export data output.')
    # set number of job requestable after a new evaluation
    self._endJobRunnable   = 1
    #check if convergence is not on probability if all variables are bounded in value otherwise the problem is unbounded
    if self.toleranceWeight=='value':
      for varName in self.distDict.keys():
        if not(self.distDict[varName].upperBoundUsed and self.distDict[varName].lowerBoundUsed):
          self.raiseAnError(TypeError,'It is impossible to converge on an unbounded domain (variable '+varName+' with distribution '+self.distDict[varName].name+') as requested to the sampler '+self.name)
    elif self.toleranceWeight=='cdf': pass
    else: self.raiseAnError(IOError,'Unknown weight string descriptor: '+self.toleranceWeight)
    #setup the grid. The grid is build such as each element has a volume equal to the sub grid tolerance
    #the grid is build in such a way that an unit change in each node within the grid correspond to a change equal to the tolerance
    self.nVar         = len(self.distDict.keys())              # Total number of variables
    bounds          = {"lowerBounds":{},"upperBounds":{}}
    transformMethod = {}
    for varName in self.distDict.keys():
      if self.toleranceWeight!='cdf': bounds["lowerBounds"][varName.replace('<distribution>','')], bounds["upperBounds"][varName.replace('<distribution>','')] = self.distDict[varName].lowerBound, self.distDict[varName].upperBound
      else:
        bounds["lowerBounds"][varName.replace('<distribution>','')], bounds["upperBounds"][varName.replace('<distribution>','')] = 0.0, 1.0
        transformMethod[varName.replace('<distribution>','')] = self.distDict[varName].ppf
    #moving forward building all the information set
    self.axisName = self.distDict.keys()
    self.axisName.sort()
    # initialize LimitSurface PP
    self.limitSurfacePP._initFromDict({"parameters":[key.replace('<distribution>','') for key in self.axisName],"tolerance":self.subGridTol,"side":"both","transformationMethods":transformMethod,"bounds":bounds})
    self.limitSurfacePP.assemblerDict = self.assemblerDict
    self.limitSurfacePP._initializeLSpp({'WorkingDir':None},[self.lastOutput],{})
    self.persistenceMatrix        = np.zeros(self.limitSurfacePP.getTestMatrix().shape) #matrix that for each point of the testing grid tracks the persistence of the limit surface position
    self.oldTestMatrix            = np.zeros(self.limitSurfacePP.getTestMatrix().shape) #swap matrix fro convergence test
    self.hangingPoints            = np.ndarray((0, self.nVar))
    self.raiseADebug('Initialization done')

  def localStillReady(self,ready): #,lastOutput=None
    """
    first perform some check to understand what it needs to be done possibly perform an early return
    ready is returned
    lastOutput should be present when the next point should be chosen on previous iteration and convergence checked
    lastOutput it is not considered to be present during the test performed for generating an input batch
    ROM if passed in it is used to construct the test matrix otherwise the nearest neightburn value is used
    """
    self.raiseADebug('From method localStillReady...')
    #test on what to do
    if ready      == False : return ready #if we exceeded the limit just return that we are done
    if type(self.lastOutput) == dict:
      if self.lastOutput == None and self.limitSurfacePP.ROM.amITrained==False: return ready
    else:
      #if the last output is not provided I am still generating an input batch, if the rom was not trained before we need to start clean
      if self.lastOutput.isItEmpty() and self.limitSurfacePP.ROM.amITrained==False: return ready
    #first evaluate the goal function on the newly sampled points and store them in mapping description self.functionValue RecontructEnding
    if type(self.lastOutput) == dict:
      if self.lastOutput != None: self.limitSurfacePP._initializeLSppROM(self.lastOutput,False)
    else:
      if not self.lastOutput.isItEmpty(): self.limitSurfacePP._initializeLSppROM(self.lastOutput,False)
    self.raiseADebug('Training finished')
    np.copyto(self.oldTestMatrix,self.limitSurfacePP.getTestMatrix())    #copy the old solution (contained in the limit surface PP) for convergence check
    # evaluate the Limit Surface coordinates (return input space coordinates, evaluation vector and grid indexing)
    self.surfPoint, evaluations, listsurfPoint = self.limitSurfacePP.run(returnListSurfCoord = True)

    self.raiseADebug('Prediction finished')
    # check hanging points
    if self.goalFunction.name in self.limitSurfacePP.getFunctionValue().keys(): indexLast = len(self.limitSurfacePP.getFunctionValue()[self.goalFunction.name])-1
    else                                                                      : indexLast = -1
    #index of last set of point tested and ready to perform the function evaluation
    indexEnd  = len(self.limitSurfacePP.getFunctionValue()[self.axisName[0].replace('<distribution>','')])-1
    tempDict  = {}
    for myIndex in range(indexLast+1,indexEnd+1):
      for key, value in self.limitSurfacePP.getFunctionValue().items(): tempDict[key] = value[myIndex]
      if len(self.hangingPoints) > 0: self.hangingPoints = self.hangingPoints[~(self.hangingPoints==np.array([tempDict[varName] for varName in [key.replace('<distribution>','') for key in self.axisName]])).all(axis=1)][:]
    self.persistenceMatrix += self.limitSurfacePP.getTestMatrix()
    # test error
    testError = np.sum(np.abs(np.subtract(self.limitSurfacePP.getTestMatrix(),self.oldTestMatrix))) # compute the error
    if (testError > self.tolerance/self.subGridTol): ready, self.repetition = True, 0                         # we still have error
    else              : self.repetition +=1                                                                   # we are increasing persistence
    if self.persistence<self.repetition: ready =  False                                                       # we are done
    self.raiseADebug('counter: '+str(self.counter)+'       Error: ' +str(testError)+' Repetition: '+str(self.repetition))
    #if the number of point on the limit surface is > than compute persistence
    if len(listsurfPoint)>0:
      self.invPointPersistence = np.ndarray(len(listsurfPoint))
      for pointID, coordinate in enumerate(listsurfPoint):
        self.invPointPersistence[pointID]=abs(self.persistenceMatrix[tuple(coordinate)])
      maxPers = np.max(self.invPointPersistence)
      self.invPointPersistence = (maxPers-self.invPointPersistence)/maxPers
      if self.solutionExport!=None:
        for varName in self.solutionExport.getParaKeys('inputs'):
          for varIndex in range(len(self.axisName)):
            if varName == [key.replace('<distribution>','') for key in self.axisName][varIndex]:
              self.solutionExport.removeInputValue(varName)
              for value in self.surfPoint[:,varIndex]: self.solutionExport.updateInputValue(varName,copy.copy(value))
        # to be fixed
        self.solutionExport.removeOutputValue(self.goalFunction.name)
        for index in range(len(evaluations)): self.solutionExport.updateOutputValue(self.goalFunction.name,copy.copy(evaluations[index]))
    return ready

  def localGenerateInput(self,model,oldInput):
    # create values dictionary
    """compute the direction normal to the surface, compute the derivative normal to the surface of the probability,
     check the points where the derivative probability is the lowest"""

    self.inputInfo['distributionName'] = {} #Used to determine which distribution to change if needed.
    self.inputInfo['distributionType'] = {} #Used to determine which distribution type is used
    self.raiseADebug('generating input')
    varSet=False
    if self.surfPoint!=None and len(self.surfPoint)>0:
      sampledMatrix = np.zeros((len(self.limitSurfacePP.getFunctionValue()[self.axisName[0].replace('<distribution>','')])+len(self.hangingPoints[:,0]),len(self.axisName)))
      for varIndex, name in enumerate([key.replace('<distribution>','') for key in self.axisName]): sampledMatrix [:,varIndex] = np.append(self.limitSurfacePP.getFunctionValue()[name],self.hangingPoints[:,varIndex])
      distanceTree = spatial.cKDTree(copy.copy(sampledMatrix),leafsize=12)
      #the hanging point are added to the list of the already explored points so not to pick the same when in //
<<<<<<< HEAD
      #      lastPoint = [self.functionValue[name][-1] for name in [key.replace('<distribution>','') for key in self.axisName]]
      #      for varIndex, name in enumerate([key.replace('<distribution>','') for key in self.axisName]): tempDict[name] = np.append(self.functionValue[name],self.hangingPoints[:,varIndex])
=======
>>>>>>> d3043d8e
      tempDict = {}
      for varIndex, varName in enumerate([key.replace('<distribution>','') for key in self.axisName]):
        tempDict[varName]     = self.surfPoint[:,varIndex]
        self.inputInfo['distributionName'][self.axisName[varIndex]] = self.toBeSampled[self.axisName[varIndex]]
        self.inputInfo['distributionType'][self.axisName[varIndex]] = self.distDict[self.axisName[varIndex]].type
      #distLast = np.sqrt(distLast)
      distance, _ = distanceTree.query(self.surfPoint)
      distance = np.multiply(distance,self.invPointPersistence)
      if np.max(distance)>0.0:
        for varIndex, varName in enumerate([key.replace('<distribution>','') for key in self.axisName]):
          self.values[self.axisName[varIndex]] = copy.copy(float(self.surfPoint[np.argmax(distance),varIndex]))
          self.inputInfo['SampledVarsPb'][self.axisName[varIndex]] = self.distDict[self.axisName[varIndex]].pdf(self.values[self.axisName[varIndex]])
        varSet=True
      else: self.raiseADebug('np.max(distance)=0.0')
    if not varSet:
      #here we are still generating the batch
      for key in self.distDict.keys():
        if self.toleranceWeight=='cdf':
          self.values[key]                      = self.distDict[key].ppf(float(Distributions.random()))
        else:
          self.values[key]                      = self.distDict[key].lowerBound+(self.distDict[key].upperBound-self.distDict[key].lowerBound)*float(Distributions.random())
        self.inputInfo['distributionName'][key] = self.toBeSampled[key]
        self.inputInfo['distributionType'][key] = self.distDict[key].type
        self.inputInfo['SampledVarsPb'   ][key] = self.distDict[key].pdf(self.values[key])
    self.inputInfo['PointProbability'    ]      = reduce(mul, self.inputInfo['SampledVarsPb'].values())
    # the probability weight here is not used, the post processor is going to recreate the grid associated and use a ROM for the probability evaluation
    self.inputInfo['ProbabilityWeight']         = 1.0
    self.hangingPoints                          = np.vstack((self.hangingPoints,copy.copy(np.array([self.values[axis] for axis in self.axisName]))))
    self.raiseADebug('At counter '+str(self.counter)+' the generated sampled variables are: '+str(self.values))
    self.inputInfo['SamplerType'] = 'Adaptive'
    self.inputInfo['subGridTol' ] = self.subGridTol

    #      This is the normal derivation to be used later on
    #      pbMapPointCoord = np.zeros((len(self.surfPoint),self.nVar*2+1,self.nVar))
    #      for pointIndex, point in enumerate(self.surfPoint):
    #        temp = copy.copy(point)
    #        pbMapPointCoord[pointIndex,2*self.nVar,:] = temp
    #        for varIndex, varName in enumerate([key.replace('<distribution>','') for key in self.axisName]):
    #          temp[varIndex] -= np.max(self.axisStepSize[varName])
    #          pbMapPointCoord[pointIndex,varIndex,:] = temp
    #          temp[varIndex] += 2.*np.max(self.axisStepSize[varName])
    #          pbMapPointCoord[pointIndex,varIndex+self.nVar,:] = temp
    #          temp[varIndex] -= np.max(self.axisStepSize[varName])
    #      #getting the coordinate ready to be evaluated by the ROM
    #      pbMapPointCoord.shape = (len(self.surfPoint)*(self.nVar*2+1),self.nVar)
    #      tempDict = {}
    #      for varIndex, varName in enumerate([key.replace('<distribution>','') for key in self.axisName]):
    #        tempDict[varName] = pbMapPointCoord.T[varIndex,:]
    #      #acquiring Pb evaluation
    #      pbPoint       = self.ROM.confidence(tempDict)
    #      pbPoint.shape = (len(self.surfPoint),self.nVar*2+1,2)
    #      pbMapPointCoord.shape = (len(self.surfPoint),self.nVar*2+1,self.nVar)
    #      #computing gradient
    #      modGrad   = np.zeros((len(self.surfPoint)))
    #      gradVect  = np.zeros((len(self.surfPoint),self.nVar))
    #      for pointIndex in range(len(self.surfPoint)):
    #        centralCoor = pbMapPointCoord[pointIndex,2*self.nVar,:]
    #        centraPb    = pbPoint[pointIndex,2*self.nVar][0]
    #        sum = 0.0
    #        for varIndex in range(self.nVar):
    #          d1Down     = (centraPb-pbPoint[pointIndex,varIndex][0])/(centralCoor[varIndex]-pbMapPointCoord[pointIndex,varIndex,varIndex])
    #          d1Up       = (pbPoint[pointIndex,varIndex+self.nVar][0]-centraPb)/(pbMapPointCoord[pointIndex,varIndex+self.nVar,varIndex]-centralCoor[varIndex])
    #          if np.abs(d1Up)>np.abs(d1Down): d1Avg = d1Up
    #          else                          : d1Avg = d1Down
    #          gradVect[pointIndex,varIndex] = d1Avg
    #          sum +=d1Avg
    #          modGrad[pointIndex] += d1Avg**2
    #        modGrad[pointIndex] = np.sqrt(modGrad[pointIndex])*np.abs(sum)/sum
    #        #concavityPb[pointIndex] = concavityPb[pointIndex]/float(self.nVar)
    #      for pointIndex, point in enumerate(self.surfPoint):
    #        myStr  = ''
    #        myStr  += '['
    #        for varIndex in range(self.nVar):
    #          myStr += '{:+6.4f}'.format(pbMapPointCoord[pointIndex,2*self.nVar,varIndex])
    #        myStr += '] '+'{:+6.4f}'.format(pbPoint[pointIndex,2*self.nVar,0])+'   '
    #        for varIndex in range(2*self.nVar):
    #          myStr += '['
    #          for varIndex2 in range(self.nVar):
    #            myStr += '{:+6.4f}'.format(pbMapPointCoord[pointIndex,varIndex,varIndex2])+' '
    #          myStr += '] '+'{:+6.4f}'.format(pbPoint[pointIndex,varIndex,0])+'   '
    #        myStr += '   gradient  ['
    #        for varIndex in range(self.nVar):
    #          myStr += '{:+6.4f}'.format(gradVect[pointIndex,varIndex])+'  '
    #        myStr += ']'
    #        myStr += '    Module '+'{:+6.4f}'.format(modGrad[pointIndex])
    #
    #      minIndex = np.argmin(np.abs(modGrad))
    #      pdDist = self.sign*(pbPoint[minIndex,2*self.nVar][0]-0.5-10*self.tolerance)/modGrad[minIndex]
    #      for varIndex, varName in enumerate([key.replace('<distribution>','') for key in self.axisName]):
    #        self.values[varName] = copy.copy(float(pbMapPointCoord[minIndex,2*self.nVar,varIndex]+pdDist*gradVect[minIndex,varIndex]))
    #      gradVect = np.ndarray(self.nVar)
    #      centraPb = pbPoint[minIndex,2*self.nVar]
    #      centralCoor = pbMapPointCoord[minIndex,2*self.nVar,:]
    #      for varIndex in range(self.nVar):
    #        d1Down = (centraPb-pbPoint[minIndex,varIndex])/(centralCoor[varIndex]-pbMapPointCoord[minIndex,varIndex,varIndex])
    #        d1Up   = (pbPoint[minIndex,varIndex+self.nVar]-centraPb)/(pbMapPointCoord[minIndex,varIndex+self.nVar,varIndex]-centralCoor[varIndex])
    #        d1Avg   = (d1Up+d1Down)/2.0
    #        gradVect[varIndex] = d1Avg
    #      gradVect = gradVect*pdDist
    #      gradVect = gradVect+centralCoor
    #      for varIndex, varName in enumerate([key.replace('<distribution>','') for key in self.axisName]):
    #        self.values[varName] = copy.copy(float(gradVect[varIndex]))

  def localFinalizeActualSampling(self,jobObject,model,myInput):
    """generate representation of goal function"""
    pass

#
#
#
#
class MonteCarlo(Sampler):
  """MONTE CARLO Sampler"""
  def __init__(self):
    Sampler.__init__(self)
    self.printTag = 'SAMPLER MONTECARLO'

  def localInputAndChecks(self,xmlNode):
    if xmlNode.find('sampler_init')!= None:
      if xmlNode.find('sampler_init').find('limit')!= None:
        try: self.limit = int(xmlNode.find('sampler_init').find('limit').text)
        except ValueError:
          self.raiseAnError(IOError,'reading the attribute for the sampler '+self.name+' it was not possible to perform the conversion to integer for the attribute limit with value '+xmlNode.attrib['limit'])
      else:
        utils.raiseAnError(IOError,self,'Monte Carlo sampler '+self.name+' needs the limit block (number of samples) in the sampler_init block')
    else:
      utils.raiseAnError(IOError,self,'Monte Carlo sampler '+self.name+' needs the sampler_init block')

  def localInitialize(self):
    '''See base class.'''
    if self.restartData:
      self.counter+=len(self.restartData)
      self.raiseAMessage('Number of points from restart: %i' %self.counter)
      self.raiseAMessage('Number of points needed:       %i' %(self.limit-self.counter))
    #pass #TODO fix the limit based on restartData

  def localGenerateInput(self,model,myInput):
    """set up self.inputInfo before being sent to the model"""
    # create values dictionary
    for key in self.distDict:
      # check if the key is a comma separated list of strings
      # in this case, the user wants to sample the comma separated variables with the same sampled value => link the value to all comma separated variables

      dim    = self.variables2distributionsMapping[key]['dim']
      totDim = self.variables2distributionsMapping[key]['totDim']
      dist   = self.variables2distributionsMapping[key]['name']

      for var in self.distributions2variablesMapping[dist]:
        if dim == 1:
          rvsnum = self.distDict[key].rvs()
          varID  = var.keys()[0]
          varDim = var[varID]
          for kkey in varID.strip().split(','):
            self.values[kkey] = np.atleast_1d(rvsnum)[varDim-1]
            if totDim > 1:
              coordinate=[];
              for i in range(totDim):
                coordinate.append(np.atleast_1d(rvsnum)[i])
              self.inputInfo['SampledVarsPb'][kkey] = self.distDict[key].pdf(coordinate)
            elif totDim == 1:
              self.inputInfo['SampledVarsPb'][kkey] = self.distDict[key].pdf(self.values[kkey])
            else:
              self.inputInfo['SampledVarsPb'][kkey] = 1.0
      #else? #FIXME

    if len(self.inputInfo['SampledVarsPb'].keys()) > 0:
      self.inputInfo['PointProbability'  ] = reduce(mul, self.inputInfo['SampledVarsPb'].values())
      #self.inputInfo['ProbabilityWeight' ] = 1.0 #MC weight is 1/N => weight is one
    self.inputInfo['SamplerType'] = 'MC'

#
#
#
#
class Grid(Sampler):
  """
  Samples the model on a given (by input) set of points
  """
  def __init__(self):
    Sampler.__init__(self)
    self.printTag = 'SAMPLER GRID'
    self.axisName             = []    # the name of each axis (variable)
    self.gridInfo             = {}    # {'name of the variable':Type}  --> Type: CDF/Value
    self.externalgGridCoord   = False # boolean attribute. True if the coordinate list has been filled by external source (see factorial sampler)
    self.gridCoordinate       = []    # current grid coordinates
    self.existing             = []    # restart points
    self.gridEntity           = GridEntities.returnInstance('GridEntity',self)

  def localInputAndChecks(self,xmlNode):
    """reading and construction of the grid"""
    if 'limit' in xmlNode.attrib.keys(): self.raiseAnError(IOError,'limit is not used in Grid sampler')
    self.limit = 1
    self.gridEntity._readMoreXml(xmlNode,dimensionTags=["variable","Distribution"],messageHandler=self.messageHandler, dimTagsPrefix={"Distribution":"<distribution>"})
    grdInfo = self.gridEntity.returnParameter("gridInfo")
    for axis, value in grdInfo.items(): self.gridInfo[axis] = value[0]
    if len(self.toBeSampled.keys()) != len(grdInfo.keys()): self.raiseAnError(IOError,'inconsistency between number of variables and grid specification')
    self.axisName = grdInfo.keys()
    self.axisName.sort()

  def localAddInitParams(self,tempDict):
    for variable,value in self.gridInfo.items():
      tempDict[variable+' is sampled using a grid in '] = value

  def localAddCurrentSetting(self,tempDict):
    for var, value in self.values.items():
      tempDict['coordinate '+var+' has value'] = value

  def localInitialize(self):
    """
    This is used to check if the points and bounds are compatible with the distribution provided.
    It could not have been done earlier since the distribution might not have been initialized first
    """
    self.gridEntity.initialize()
    self.limit = len(self.gridEntity)
    if self.restartData:
      inps = self.restartData.getInpParametersValues()
      self.existing = zip(*list(v for v in inps.values()))

  def localGenerateInput(self,model,myInput):
    self.inputInfo['distributionName'] = {} #Used to determine which distribution to change if needed.
    self.inputInfo['distributionType'] = {} #Used to determine which distribution type is used
    weight = 1.0
    found=False
    while not found:
      recastDict = {}
      for i in range(len(self.axisName)):
        varName = self.axisName[i]
        if self.gridInfo[varName]=='CDF':
          if self.distDict[varName].getDimensionality()==1: recastDict[varName] = [self.distDict[varName].ppf]
          else: recastDict[varName] = [self.distDict[varName].inverseMarginalDistribution,[self.variables2distributionsMapping[varName]['dim']-1]]
        elif self.gridInfo[varName]!='value': self.raiseAnError(IOError,self.gridInfo[varName]+' is not know as value keyword for type. Sampler: '+self.name)
      if self.externalgGridCoord: currentIndexes, coordinates = self.gridEntity.returnIteratorIndexesFromIndex(self.gridCoordinate), self.gridEntity.returnCoordinateFromIndex(self.gridCoordinate, True, recastDict)
      else                      : currentIndexes, coordinates = self.gridEntity.returnIteratorIndexes(), self.gridEntity.returnPointAndAdvanceIterator(True,recastDict)
      if coordinates == None: raise utils.NoMoreSamplesNeeded
      coordinatesPlusOne  = self.gridEntity.returnShiftedCoordinate(currentIndexes,dict.fromkeys(self.axisName,1))
      coordinatesMinusOne = self.gridEntity.returnShiftedCoordinate(currentIndexes,dict.fromkeys(self.axisName,-1))
      for i in range(len(self.axisName)):
        varName = self.axisName[i]
        for key in varName.strip().split(','):
          self.inputInfo['distributionName'][key] = self.toBeSampled[varName]
          self.inputInfo['distributionType'][key] = self.distDict[varName].type
          self.values[key] = coordinates[varName]
          if ("<distribution>" in varName) or (self.variables2distributionsMapping[varName]['totDim']==1): self.inputInfo['SampledVarsPb'][key] = self.distDict[varName].pdf(self.values[key])
          else:
            # N-Dimensional pdf
            dist_name = self.variables2distributionsMapping[varName]['name']
            NDcoordinate=[0]*len(self.distributions2variablesMapping[dist_name])
            for var in self.distributions2variablesMapping[dist_name]:
              variable = var.keys()[0]
              position = var.values()[0]
              NDcoordinate[position-1] = float(coordinates[variable.strip()])
            self.inputInfo['SampledVarsPb'][key] = self.distDict[varName].pdf(NDcoordinate)
        if ("<distribution>" in varName) or (self.variables2distributionsMapping[varName]['totDim']==1):
          if self.distDict[varName].getDisttype() == 'Discrete':
            weight *= self.distDict[varName].pdf(coordinates[varName])
          else:
            if self.gridInfo[varName]=='CDF':
              if coordinatesPlusOne[varName] != sys.maxsize and coordinatesMinusOne[varName] != -sys.maxsize:
                weight *= self.distDict[varName].cdf((self.values[key]+self.distDict[varName].ppf(coordinatesPlusOne[varName]))/2.0) - self.distDict[varName].cdf((self.values[key]+self.distDict[varName].ppf(coordinatesMinusOne[varName]))/2.0)
              if coordinatesMinusOne[varName] == -sys.maxsize:
                weight *= self.distDict[varName].cdf((self.values[key]+self.distDict[varName].ppf(coordinatesPlusOne[varName]))/2.0) - self.distDict[varName].cdf((self.values[key]+self.distDict[varName].ppf(0))/2.0)
              if coordinatesPlusOne[varName] == sys.maxsize:
                weight *= self.distDict[varName].cdf((self.values[key]+self.distDict[varName].ppf(1))/2.0) - self.distDict[varName].cdf((self.values[key]+self.distDict[varName].ppf(coordinatesMinusOne[varName]))/2.0)
            else:   # Value
              if coordinatesPlusOne[varName] != sys.maxsize and coordinatesMinusOne[varName] != -sys.maxsize:
                weight *= self.distDict[varName].cdf((self.values[key]+coordinatesPlusOne[varName])/2.0) -self.distDict[varName].cdf((self.values[key]+coordinatesMinusOne[varName])/2.0)
              if coordinatesMinusOne[varName] == -sys.maxsize:
                weight *= self.distDict[varName].cdf((self.values[key]+coordinatesPlusOne[varName])/2.0) -self.distDict[varName].cdf((self.values[key]+self.distDict[varName].lowerBound)/2.0)
              if coordinatesPlusOne[varName] == sys.maxsize:
                weight *= self.distDict[varName].cdf((self.values[key]+self.distDict[varName].upperBound)/2.0) -self.distDict[varName].cdf((self.values[key]+coordinatesMinusOne[varName])/2.0)
        # ND variable
        else:
          if self.variables2distributionsMapping[varName]['dim']==1:    # to avoid double count of weight for ND distribution; I need to count only one variable instaed of N
            dist_name = self.variables2distributionsMapping[varName]['name']
            NDcoordinate=np.zeros(len(self.distributions2variablesMapping[dist_name]))
            dxs=np.zeros(len(self.distributions2variablesMapping[dist_name]))
            for var in self.distributions2variablesMapping[dist_name]:
              variable = var.keys()[0]
              position = var.values()[0]
              NDcoordinate[position-1] = coordinates[variable.strip()]
              if self.gridInfo[varName]=='CDF':
                if coordinatesPlusOne[varName] != sys.maxsize and coordinatesMinusOne[varName] != -sys.maxsize:
                  dxs[position-1] = self.distDict[varName].inverseMarginalDistribution((coordinatesPlusOne[varName] - coordinatesMinusOne[varName]) / 2.0,self.variables2distributionsMapping[varName]['dim']-1)
                if coordinatesMinusOne[varName] == -sys.maxsize:
                  dxs[position-1] = self.distDict[varName].inverseMarginalDistribution(coordinatesPlusOne[varName],self.variables2distributionsMapping[varName]['dim']-1) - coordinates[variable.strip()]
                if coordinatesPlusOne[varName] == sys.maxsize:
                  dxs[position-1] = coordinates[variable.strip()] - self.distDict[varName].inverseMarginalDistribution(coordinatesMinusOne[varName],self.variables2distributionsMapping[varName]['dim']-1)
              else:
                if coordinatesPlusOne[varName] != sys.maxsize and coordinatesMinusOne[varName] != -sys.maxsize:
                  dxs[position-1] = (coordinatesPlusOne[varName] - coordinatesMinusOne[varName]) / 2.0
                if coordinatesMinusOne[varName] == -sys.maxsize:
                  dxs[position-1] = coordinatesPlusOne[varName] - coordinates[variable.strip()]
                if coordinatesPlusOne[varName] == sys.maxsize:
                  dxs[position-1] = coordinates[variable.strip()] - coordinatesMinusOne[varName]
            weight *= self.distDict[varName].cellIntegral(NDcoordinate,dxs)
      newpoint = tuple(self.values[key] for key in self.values.keys())
      if newpoint not in self.existing:
        found=True
        self.raiseADebug('New point found: '+str(newpoint))
      else:
        self.counter+=1
        if self.counter>=self.limit: raise utils.NoMoreSamplesNeeded
        self.raiseADebug('Existing point: '+str(newpoint))
      self.inputInfo['PointProbability' ] = reduce(mul, self.inputInfo['SampledVarsPb'].values())
      self.inputInfo['ProbabilityWeight'] = copy.deepcopy(weight)
      self.inputInfo['SamplerType'] = 'Grid'
#
#
#
#
class Stratified(Grid):
  """
  Stratified based sampler. Currently no special filling method are implemented
  """
  def __init__(self):
    Grid.__init__(self)
    self.sampledCoordinate    = [] # a list of list for i=0,..,limit a list of the coordinate to be used this is needed for the LHS
    self.printTag = 'SAMPLER Stratified'
    self.globalGrid          = {}    # Dictionary for the global_grid. These grids are used only for Stratified for ND distributions.

  def localInputAndChecks(self,xmlNode):
    Grid.localInputAndChecks(self,xmlNode)
    pointByVar  = [len(self.gridEntity.returnParameter("gridInfo")[variable][2]) for variable in self.gridInfo.keys()]
    if len(set(pointByVar))!=1: self.raiseAnError(IOError,'the latin Hyper Cube requires the same number of point in each dimension')
    self.pointByVar         = pointByVar[0]
    self.inputInfo['upper'] = {}
    self.inputInfo['lower'] = {}

  def localInitialize(self):
    """
    the local initialize is used to generate test the box being within the distribution upper/lower bound
    and filling mapping of the hyper cube.
    """
    Grid.localInitialize(self)
    self.limit = (self.pointByVar-1)
    globGridsCount = {}
    dimInfo = self.gridEntity.returnParameter("dimInfo")
    for val in dimInfo.values():
      if val[-1] != None and val[-1] not in globGridsCount.keys(): globGridsCount[val[-1]] = 0
      globGridsCount[val[-1]] += 1
    diff = -sum(globGridsCount.values())+len(globGridsCount.keys())
    tempFillingCheck = [[None]*(self.pointByVar-1)]*(len(self.gridEntity.returnParameter("dimensionNames"))+diff) #for all variables

    self.sampledCoordinate = [[None]*len(self.axisName)]*(self.pointByVar-1)
    for i in range(len(tempFillingCheck)): tempFillingCheck[i]  = Distributions.randomPermutation(list(range(self.pointByVar-1)),self) #pick a random interval sequence
    cnt = 0
    mappingIdVarName = {}
    for varName in self.axisName:
      if varName not in dimInfo.keys(): mappingIdVarName[varName] = cnt
      else:
        for addKey,value in dimInfo.items():
          if value[1] == dimInfo[varName][1] and addKey not in mappingIdVarName.keys(): mappingIdVarName[addKey] = cnt
      if len(mappingIdVarName.keys()) == len(self.axisName): break
      cnt +=1
    for nPoint in range(self.pointByVar-1): self.sampledCoordinate[nPoint]= [tempFillingCheck[mappingIdVarName[varName]][nPoint] for varName in self.axisName]
    if self.restartData:
      self.counter+=len(self.restartData)
      self.raiseAMessage('Number of points from restart: %i' %self.counter)
      self.raiseAMessage('Number of points needed:       %i' %(self.limit-self.counter))

  def localGenerateInput(self,model,myInput):
    varCount = 0
    self.inputInfo['distributionName'] = {} #Used to determine which distribution to change if needed.
    self.inputInfo['distributionType'] = {} #Used to determine which distribution type is used
    weight = 1.0
    for varName in self.axisName:
      upper = self.gridEntity.returnShiftedCoordinate(self.gridEntity.returnIteratorIndexes(),{varName:self.sampledCoordinate[self.counter-1][varCount]+1})[varName]
      lower = self.gridEntity.returnShiftedCoordinate(self.gridEntity.returnIteratorIndexes(),{varName:self.sampledCoordinate[self.counter-1][varCount]})[varName]
      coordinate = lower + (upper-lower)*Distributions.random()
      varCount += 1
      if not "<distribution>" in varName:
        if self.variables2distributionsMapping[varName]['totDim']>1 and self.variables2distributionsMapping[varName]['dim'] == 1:    # to avoid double count of weight for ND distribution; I need to count only one variable instaed of N
          gridCoordinate, distName =  self.distDict[varName].ppf(coordinate), self.variables2distributionsMapping[varName]['name']
          for distVarName in self.distributions2variablesMapping[distName]:
            for kkey in distVarName.keys()[0].strip().split(','):
              self.inputInfo['distributionName'][kkey], self.inputInfo['distributionType'][kkey], self.values[kkey] = self.toBeSampled[varName], self.distDict[varName].type, np.atleast_1d(gridCoordinate)[distVarName.values()[0]-1]
              self.inputInfo['SampledVarsPb'][varName] = coordinate
          weight *= upper - lower
      if ("<distribution>" in varName) or self.variables2distributionsMapping[varName]['totDim']==1:   # 1D variable
        # if the varName is a comma separated list of strings the user wants to sample the comma separated variables with the same sampled value => link the value to all comma separated variables
        if self.gridInfo[varName] =='CDF':
          ppfvalue, ppflower, ppfupper = self.distDict[varName].ppf(coordinate), self.distDict[varName].ppf(min(upper,lower)), self.distDict[varName].ppf(max(upper,lower))
        for kkey in varName.strip().split(','):
          self.inputInfo['distributionName'][kkey] = self.toBeSampled[varName]
          self.inputInfo['distributionType'][kkey] = self.distDict[varName].type
          if self.gridInfo[varName] =='CDF':
            self.values[kkey], self.inputInfo['upper'][kkey], self.inputInfo['lower'][kkey], self.inputInfo['SampledVarsPb'][varName]  = ppfvalue, ppfupper, ppflower, coordinate
            weight *= self.distDict[varName].cdf(ppfupper) - self.distDict[varName].cdf(ppflower)
          elif self.gridInfo[varName] =='value':
            self.values[varName], self.inputInfo['upper'][kkey], self.inputInfo['lower'][kkey] = coordinate, max(upper,lower), min(upper,lower)
            self.inputInfo['SampledVarsPb'][kkey] = self.distDict[varName].pdf(self.values[kkey])
        if self.gridInfo[varName] =='CDF': weight *= self.distDict[varName].cdf(ppfupper) - self.distDict[varName].cdf(ppflower)
        else                             : weight *= self.distDict[varName].cdf(upper) - self.distDict[varName].cdf(lower)
    self.inputInfo['PointProbability'] = reduce(mul, self.inputInfo['SampledVarsPb'].values())
    self.inputInfo['ProbabilityWeight' ] = weight
    self.inputInfo['SamplerType'] = 'Stratified'
#
#
#
#
class DynamicEventTree(Grid):
  """
  DYNAMIC EVENT TREE Sampler - "ANalysis of Dynamic REactor Accident evolution" module (DET)
  """
  def __init__(self):
    Grid.__init__(self)
    # Working directory (Path of the directory in which all the outputs,etc. are stored)
    self.workingDir = ""
    # (optional) if not present, the sampler will not change the relative keyword in the input file
    self.maxSimulTime            = None
    # print the xml tree representation of the dynamic event tree calculation
    # see variable 'self.TreeInfo'
    self.print_end_xml           = False
    # Dictionary of the probability bins for each distribution that have been
    #  inputted by the user ('distName':[Pb_Threshold_1, Pb_Threshold_2, ..., Pb_Threshold_n])
    self.branchProbabilities     = {}
    # Dictionary of the Values' bins for each distribution that have been
    #  inputted by the user ('distName':[Pb_Threshold_1, Pb_Threshold_2, ..., Pb_Threshold_n])
    # these are the invCDFs of the PBs inputted in branchProbabilities (if ProbabilityThresholds have been inputted)
    self.branchValues     = {}
    # List of Dictionaries of the last probability bin level (position in the array) reached for each distribution ('distName':IntegerValue)
    # This container is a working dictionary. The branchedLevels are stored in the xml tree "self.TreeInfo" since they must track
    # the evolution of the dynamic event tree
    self.branchedLevel           = []
    # Counter for the branch needs to be run after a calculation branched (it is a working variable)
    self.branchCountOnLevel      = 0
    # Dictionary tha contains the actual branching info
    # (i.e. distribution that triggered, values of the variables that need to be changed, etc)
    self.actualBranchInfo        = {}
    # Parent Branch end time (It's a working variable used to set up the new branches need to be run.
    #   The new branches' start time will be the end time of the parent branch )
    self.actual_end_time         = 0.0
    # Parent Branch end time step (It's a working variable used to set up the new branches need to be run.
    #  The end time step is used to construct the filename of the restart files needed for restart the new branch calculations)
    self.actual_end_ts           = 0
    # Xml tree object. It stored all the info regarding the DET. It is in continue evolution during a DET calculation
    self.TreeInfo                = None
    # List of Dictionaries. It is a working variable used to store the information needed to create branches from a Parent Branch
    self.endInfo                 = []
    # Queue system. The inputs are waiting to be run are stored in this queue dictionary
    self.RunQueue                = {}
    # identifiers of the inputs in queue (name of the history... for example DET_1,1,1)
    self.RunQueue['identifiers'] = []
    # Corresponding inputs
    self.RunQueue['queue'      ] = []
    # mapping from jobID to rootname in TreeInfo {jobID:rootName}
    self.rootToJob               = {}
    # dictionary of preconditioner sampler available
    self.preconditionerAvail = {}
    self.preconditionerAvail['MonteCarlo'] = MonteCarlo      # MC
    self.preconditionerAvail['Stratified'] = Stratified      # Stratified
    self.preconditionerAvail['Grid'      ] = Grid            # Grid
    # dictionary of inputted preconditioners need to be applied
    self.preconditionerToApply             = {}
    # total number of preconditioner samples (combination of all different preconditioner strategy)
    self.precNumberSamplers                = 0
    self.printTag = 'SAMPLER DYNAMIC ET'

  def _localWhatDoINeed(self):
    needDict = Sampler._localWhatDoINeed(self)
    for preconditioner in self.preconditionerToApply.values():
      preneedDict = preconditioner.whatDoINeed()
      for key,value in preneedDict.items():
        if key not in needDict.keys(): needDict[key] = []
        needDict[key] = needDict[key] + value
    return needDict

  def localStillReady(self, ready): #,lastOutput=None
    """
    Function that inquires if there is at least an input the in the queue that needs to be run
    @ In, None
    @ Out, boolean
    """
    if(len(self.RunQueue['queue']) != 0 or self.counter == 0): ready = True
    else:
      if self.print_end_xml:
        myFile = open(os.path.join(self.workingDir,self.name + "_output_summary.xml"),'w')
        for treeNode in self.TreeInfo.values(): treeNode.writeNodeTree(myFile)
        myFile.close()
      ready = False
    return ready

  def _retrieveParentNode(self,idj):
    if(idj == self.TreeInfo[self.rootToJob[idj]].getrootnode().name): parentNode = self.TreeInfo[self.rootToJob[idj]].getrootnode()
    else: parentNode = list(self.TreeInfo[self.rootToJob[idj]].getrootnode().iter(idj))[0]
    return parentNode

  def localFinalizeActualSampling(self,jobObject,model,myInput,genRunQueue=True):
    """
    General function (available to all samplers) that finalize the sampling calculation just ended
    In this case (DET), The function reads the information from the ended calculation, updates the
    working variables, and creates the new inputs for the next branches
    @ In, jobObject: JobHandler Instance of the job (run) just finished
    @ In, model        : Model Instance... It may be a Code Instance, a ROM, etc.
    @ In, myInput      : List of the original input files
    @ In, genRunQueue  : bool, generated Running queue at the end of the finalization?
    @ Out, None
    """
    self.workingDir = model.workingDir

    # returnBranchInfo = self.__readBranchInfo(jobObject.output)
    # Get the parent element tree (xml object) to retrieve the information needed to create the new inputs
    parentNode = self._retrieveParentNode(jobObject.identifier)
    # set runEnded and running to true and false respectively
    parentNode.add('runEnded',True)
    parentNode.add('running',False)
    parentNode.add('end_time',self.actual_end_time)
    # Read the branch info from the parent calculation (just ended calculation)
    # This function stores the information in the dictionary 'self.actualBranchInfo'
    # If no branch info, this history is concluded => return
    if not self.__readBranchInfo(jobObject.output):
      parentNode.add('completedHistory', True)
      return False
    # Collect the branch info in a multi-level dictionary
    endInfo = {'end_time':self.actual_end_time,'end_ts':self.actual_end_ts,'branch_dist':list(self.actualBranchInfo.keys())[0]}
    endInfo['branch_changed_params'] = self.actualBranchInfo[endInfo['branch_dist']]
    parentNode.add('actual_end_ts',self.actual_end_ts)
    # # Get the parent element tree (xml object) to retrieve the information needed to create the new inputs
    # if(jobObject.identifier == self.TreeInfo[self.rootToJob[jobObject.identifier]].getrootnode().name): endInfo['parent_node'] = self.TreeInfo[self.rootToJob[jobObject.identifier]].getrootnode()
    # else: endInfo['parent_node'] = list(self.TreeInfo[self.rootToJob[jobObject.identifier]].getrootnode().iter(jobObject.identifier))[0]
    endInfo['parent_node'] = parentNode
    # get the branchedLevel dictionary
    branchedLevel = {}
    for distk, distpb in zip(endInfo['parent_node'].get('initiator_distribution'),endInfo['parent_node'].get('PbThreshold')): branchedLevel[distk] = utils.index(self.branchProbabilities[distk],distpb)
    if not branchedLevel: self.raiseAnError(RuntimeError,'branchedLevel of node '+jobObject.identifier+'not found!')
    # Loop of the parameters that have been changed after a trigger gets activated
    for key in endInfo['branch_changed_params']:
      endInfo['n_branches'] = 1 + int(len(endInfo['branch_changed_params'][key]['actual_value']))
      if(len(endInfo['branch_changed_params'][key]['actual_value']) > 1):
        #  Multi-Branch mode => the resulting branches from this parent calculation (just ended)
        # will be more then 2
        # unchanged_pb = probability (not conditional probability yet) that the event does not occur
        unchanged_pb = 0.0
        try:
          # changed_pb = probability (not conditional probability yet) that the event A occurs and the final state is 'alpha' """
          for pb in xrange(len(endInfo['branch_changed_params'][key]['associated_pb'])): unchanged_pb = unchanged_pb + endInfo['branch_changed_params'][key]['associated_pb'][pb]
        except KeyError: pass
        if(unchanged_pb <= 1): endInfo['branch_changed_params'][key]['unchanged_pb'] = 1.0-unchanged_pb
      else:
        # Two-Way mode => the resulting branches from this parent calculation (just ended) = 2
        if branchedLevel[endInfo['branch_dist']] > len(self.branchProbabilities[endInfo['branch_dist']])-1: pb = 1.0
        else: pb = self.branchProbabilities[endInfo['branch_dist']][branchedLevel[endInfo['branch_dist']]]
        endInfo['branch_changed_params'][key]['unchanged_pb'] = 1.0 - pb
        endInfo['branch_changed_params'][key]['associated_pb'] = [pb]

    self.branchCountOnLevel = 0
    # # set runEnded and running to true and false respectively
    # endInfo['parent_node'].add('runEnded',True)
    # endInfo['parent_node'].add('running',False)
    # endInfo['parent_node'].add('end_time',self.actual_end_time)
    # The branchedLevel counter is updated
    if branchedLevel[endInfo['branch_dist']] < len(self.branchProbabilities[endInfo['branch_dist']]): branchedLevel[endInfo['branch_dist']] += 1
    # Append the parent branchedLevel (updated for the new branch/es) in the list tha contains them
    # (it is needed in order to avoid overlapping among info coming from different parent calculations)
    # When this info is used, they are popped out
    self.branchedLevel.append(branchedLevel)
    # Append the parent end info in the list tha contains them
    # (it is needed in order to avoid overlapping among info coming from different parent calculations)
    # When this info is used, they are popped out
    self.endInfo.append(endInfo)
    # Compute conditional probability
    self.computeConditionalProbability()
    # Create the inputs and put them in the runQueue dictionary (if genRunQueue is true)
    if genRunQueue: self._createRunningQueue(model,myInput)
    return True

  def computeConditionalProbability(self,index=None):
    """
    Function to compute Conditional probability of the branches that are going to be run.
    The conditional probabilities are stored in the self.endInfo object
    @ In, index: position in the self.endInfo list (optional). Default = 0
    """
    if not index: index = len(self.endInfo)-1
    # parent_cond_pb = associated conditional probability of the Parent branch
    #parent_cond_pb = 0.0
    try:
      parent_cond_pb = self.endInfo[index]['parent_node'].get('conditional_pb')
      if not parent_cond_pb: parent_cond_pb = 1.0
    except KeyError: parent_cond_pb = 1.0
    # for all the branches the conditional pb is computed
    # unchanged_cond_pb = Conditional Probability of the branches in which the event has not occurred
    # changed_cond_pb   = Conditional Probability of the branches in which the event has occurred
    for key in self.endInfo[index]['branch_changed_params']:
      #try:
      self.endInfo[index]['branch_changed_params'][key]['changed_cond_pb'] = []
      self.endInfo[index]['branch_changed_params'][key]['unchanged_cond_pb'] = parent_cond_pb*float(self.endInfo[index]['branch_changed_params'][key]['unchanged_pb'])
      for pb in range(len(self.endInfo[index]['branch_changed_params'][key]['associated_pb'])): self.endInfo[index]['branch_changed_params'][key]['changed_cond_pb'].append(parent_cond_pb*float(self.endInfo[index]['branch_changed_params'][key]['associated_pb'][pb]))
      #except? pass
    return

  def __readBranchInfo(self,out_base=None):
    """
    Function to read the Branching info that comes from a Model
    The branching info (for example, distribution that triggered, parameters must be changed, etc)
    are supposed to be in a xml format
    @ In, out_base: is the output root that, if present, is used to construct the file name the function is going
                    to try reading.
    @ Out, boolean: true if the info are present (a set of new branches need to be run), false if the actual parent calculation reached an end point
    """
    # Remove all the elements from the info container
    del self.actualBranchInfo
    branch_present = False
    self.actualBranchInfo = {}
    # Construct the file name adding the out_base root if present
    if out_base: filename = out_base + "_actual_branch_info.xml"
    else: filename = "actual_branch_info.xml"
    if not os.path.isabs(filename): filename = os.path.join(self.workingDir,filename)
    if not os.path.exists(filename):
      self.raiseADebug('branch info file ' + os.path.basename(filename) +' has not been found. => No Branching.')
      return branch_present
    # Parse the file and create the xml element tree object
    #try:
    branch_info_tree = ET.parse(filename)
    self.raiseADebug('Done parsing '+filename)
    root = branch_info_tree.getroot()
    # Check if end_time and end_ts (time step)  are present... In case store them in the relative working vars
    #try: #Branch info written out by program, so should always exist.
    self.actual_end_time = float(root.attrib['end_time'])
    self.actual_end_ts   = int(root.attrib['end_ts'])
    #except? pass
    # Store the information in a dictionary that has as keywords the distributions that triggered
    for node in root:
      if node.tag == "Distribution_trigger":
        dist_name = node.attrib['name'].strip()
        self.actualBranchInfo[dist_name] = {}
        for child in node:
          self.actualBranchInfo[dist_name][child.text.strip()] = {'varType':child.attrib['type'].strip(),'actual_value':child.attrib['actual_value'].strip().split(),'old_value':child.attrib['old_value'].strip()}
          if 'probability' in child.attrib:
            as_pb = child.attrib['probability'].strip().split()
            self.actualBranchInfo[dist_name][child.text.strip()]['associated_pb'] = []
            #self.actualBranchInfo[dist_name][child.text.strip()]['associated_pb'].append(float(as_pb))
            for index in range(len(as_pb)): self.actualBranchInfo[dist_name][child.text.strip()]['associated_pb'].append(float(as_pb[index]))
      # we exit the loop here, because only one trigger at the time can be handled  right now
      break
    # remove the file
    os.remove(filename)
    branch_present = True
    return branch_present

  def _createRunningQueueBeginOne(self,rootTree,branchedLevel, model,myInput):
    precSampled = rootTree.getrootnode().get('preconditionerSampled')
    rootnode    =  rootTree.getrootnode()
    rname       = rootnode.name
    rootnode.add('completedHistory', False)
    # Fill th values dictionary in
    if precSampled: self.inputInfo['preconditionerCoordinate'  ] = copy.deepcopy(precSampled)
    self.inputInfo['prefix'                    ] = rname.encode()
    self.inputInfo['initiator_distribution'    ] = []
    self.inputInfo['PbThreshold'               ] = []
    self.inputInfo['ValueThreshold'            ] = []
    self.inputInfo['branch_changed_param'      ] = [b'None']
    self.inputInfo['branch_changed_param_value'] = [b'None']
    self.inputInfo['start_time'                ] = -sys.float_info.max
    self.inputInfo['end_ts'                    ] = 0
    self.inputInfo['parent_id'                 ] = 'root'
    self.inputInfo['conditional_prb'           ] = [1.0]
    self.inputInfo['conditional_pb'            ] = 1.0
    for key in self.branchProbabilities.keys():self.inputInfo['initiator_distribution'].append(key.encode())
    for key in self.branchProbabilities.keys():self.inputInfo['PbThreshold'].append(self.branchProbabilities[key][branchedLevel[key]])
    for key in self.branchProbabilities.keys():self.inputInfo['ValueThreshold'].append(self.branchValues[key][branchedLevel[key]])
    for varname in self.toBeSampled.keys():
      self.inputInfo['SampledVars'  ][varname] = self.branchValues[self.toBeSampled[varname]][branchedLevel[self.toBeSampled[varname]]]
      self.inputInfo['SampledVarsPb'][varname] = self.branchProbabilities[self.toBeSampled[varname]][branchedLevel[self.toBeSampled[varname]]]
    self.inputInfo['PointProbability' ] = reduce(mul, self.inputInfo['SampledVarsPb'].values())
    self.inputInfo['ProbabilityWeight'] = self.inputInfo['PointProbability' ]

    if(self.maxSimulTime): self.inputInfo['end_time'] = self.maxSimulTime
    # Call the model function "createNewInput" with the "values" dictionary just filled.
    # Add the new input path into the RunQueue system
    newInputs = model.createNewInput(myInput,self.type,**self.inputInfo)
    for key,value in self.inputInfo.items(): rootnode.add(key,value)
    self.RunQueue['queue'].append(newInputs)
    self.RunQueue['identifiers'].append(self.inputInfo['prefix'].encode())
    self.rootToJob[self.inputInfo['prefix']] = rname
    del newInputs
    self.counter += 1

  def _createRunningQueueBegin(self,model,myInput):
    # We construct the input for the first DET branch calculation'
    # Increase the counter
    # The root name of the xml element tree is the starting name for all the branches
    # (this root name = the user defined sampler name)
    # Get the initial branchedLevel dictionary (=> the list gets empty)
    branchedLevel = self.branchedLevel.pop(0)
    for rootTree in self.TreeInfo.values(): self._createRunningQueueBeginOne(rootTree,branchedLevel, model,myInput)
    return

  def _createRunningQueueBranch(self,model,myInput):
    # The first DET calculation branch has already been run'
    # Start the manipulation:

    #  Pop out the last endInfo information and the branchedLevel
    branchedLevelParent     = self.branchedLevel.pop(0)
    endInfo                 = self.endInfo.pop(0)
    self.branchCountOnLevel = 0 #?


    # n_branches = number of branches need to be run
    n_branches = endInfo['n_branches']
    # Check if the distribution that just triggered hitted the last probability threshold .
    # In case we create a number of branches = endInfo['n_branches'] - 1 => the branch in
    # which the event did not occur is not going to be tracked
    if branchedLevelParent[endInfo['branch_dist']] >= len(self.branchProbabilities[endInfo['branch_dist']]):
      self.raiseADebug('Branch ' + endInfo['parent_node'].get('name') + ' hit last Threshold for distribution ' + endInfo['branch_dist'])
      self.raiseADebug('Branch ' + endInfo['parent_node'].get('name') + ' is dead end.')
      self.branchCountOnLevel = 1
      n_branches = endInfo['n_branches'] - 1

    # Loop over the branches for which the inputs must be created
    for _ in range(n_branches):
      del self.inputInfo
      self.counter += 1
      self.branchCountOnLevel += 1
      branchedLevel = branchedLevelParent
      # Get Parent node name => the branch name is creating appending to this name  a comma and self.branchCountOnLevel counter
      rname = endInfo['parent_node'].get('name') + '-' + str(self.branchCountOnLevel)

      # create a subgroup that will be appended to the parent element in the xml tree structure
      subGroup = ETS.Node(rname.encode())
      subGroup.add('parent', endInfo['parent_node'].get('name'))
      subGroup.add('name', rname)
      subGroup.add('completedHistory', False)
      # cond_pb_un = conditional probability event not occur
      # cond_pb_c  = conditional probability event/s occur/s
      cond_pb_un = 0.0
      cond_pb_c  = 0.0
      # Loop over  branch_changed_params (events) and start storing information,
      # such as conditional pb, variable values, into the xml tree object
      for key in endInfo['branch_changed_params'].keys():
        subGroup.add('branch_changed_param',key)
        if self.branchCountOnLevel != 1:
          subGroup.add('branch_changed_param_value',endInfo['branch_changed_params'][key]['actual_value'][self.branchCountOnLevel-2])
          subGroup.add('branch_changed_param_pb',endInfo['branch_changed_params'][key]['associated_pb'][self.branchCountOnLevel-2])
          cond_pb_c = cond_pb_c + endInfo['branch_changed_params'][key]['changed_cond_pb'][self.branchCountOnLevel-2]
        else:
          subGroup.add('branch_changed_param_value',endInfo['branch_changed_params'][key]['old_value'])
          subGroup.add('branch_changed_param_pb',endInfo['branch_changed_params'][key]['unchanged_pb'])
          cond_pb_un =  cond_pb_un + endInfo['branch_changed_params'][key]['unchanged_cond_pb']
      # add conditional probability
      if self.branchCountOnLevel != 1: subGroup.add('conditional_pb',cond_pb_c)
      else: subGroup.add('conditional_pb',cond_pb_un)
      # add initiator distribution info, start time, etc.
      subGroup.add('initiator_distribution',endInfo['branch_dist'])
      subGroup.add('start_time', endInfo['parent_node'].get('end_time'))
      # initialize the end_time to be equal to the start one... It will modified at the end of this branch
      subGroup.add('end_time', endInfo['parent_node'].get('end_time'))
      # add the branchedLevel dictionary to the subgroup
      if self.branchCountOnLevel != 1: branchedLevel[endInfo['branch_dist']] = branchedLevel[endInfo['branch_dist']] - 1
      # branch calculation info... running, queue, etc are set here
      subGroup.add('runEnded',False)
      subGroup.add('running',False)
      subGroup.add('queue',True)
      #  subGroup.set('restartFileRoot',endInfo['restartRoot'])
      # Append the new branch (subgroup) info to the parent_node in the tree object
      endInfo['parent_node'].appendBranch(subGroup)
      # Fill the values dictionary that will be passed into the model in order to create an input
      # In this dictionary the info for changing the original input is stored
      if str(endInfo['end_ts']) == 'None':
        pass
      self.inputInfo = {'prefix':rname.encode(),'end_ts':endInfo['end_ts'],
                'branch_changed_param':[subGroup.get('branch_changed_param')],
                'branch_changed_param_value':[subGroup.get('branch_changed_param_value')],
                'conditional_prb':[subGroup.get('conditional_pb')],
                'start_time':endInfo['parent_node'].get('end_time'),
                'parent_id':subGroup.get('parent')}
      # add the newer branch name to the map
      self.rootToJob[rname] = self.rootToJob[subGroup.get('parent')]
      # check if it is a preconditioned DET sampling, if so add the relative information
      precSampled = endInfo['parent_node'].get('preconditionerSampled')
      if precSampled:
        self.inputInfo['preconditionerCoordinate'] = copy.deepcopy(precSampled)
        subGroup.add('preconditionerSampled', precSampled)
      # Check if the distribution that just triggered hitted the last probability threshold .
      #  In this case there is not a probability threshold that needs to be added in the input
      #  for this particular distribution
      if not (branchedLevel[endInfo['branch_dist']] >= len(self.branchProbabilities[endInfo['branch_dist']])):
        self.inputInfo['initiator_distribution'] = [endInfo['branch_dist']]
        self.inputInfo['PbThreshold'           ] = [self.branchProbabilities[endInfo['branch_dist']][branchedLevel[endInfo['branch_dist']]]]
        self.inputInfo['ValueThreshold'        ] = [self.branchValues[endInfo['branch_dist']][branchedLevel[endInfo['branch_dist']]]]
      #  For the other distributions, we put the unbranched thresholds
      #  Before adding these thresholds, check if the keyword 'initiator_distribution' is present...
      #  (In the case the previous if statement is true, this keyword is not present yet
      #  Add it otherwise
      if not ('initiator_distribution' in self.inputInfo.keys()):
        self.inputInfo['initiator_distribution'] = []
        self.inputInfo['PbThreshold'           ] = []
        self.inputInfo['ValueThreshold'        ] = []
      # Add the unbranched thresholds
      for key in self.branchProbabilities.keys():
        if not (key in endInfo['branch_dist']) and (branchedLevel[key] < len(self.branchProbabilities[key])): self.inputInfo['initiator_distribution'].append(key.encode())
      for key in self.branchProbabilities.keys():
        if not (key in endInfo['branch_dist']) and (branchedLevel[key] < len(self.branchProbabilities[key])):
          self.inputInfo['PbThreshold'   ].append(self.branchProbabilities[key][branchedLevel[key]])
          self.inputInfo['ValueThreshold'].append(self.branchValues[key][branchedLevel[key]])
      self.inputInfo['SampledVars']   = {}
      self.inputInfo['SampledVarsPb'] = {}
      for varname in self.toBeSampled.keys():
        self.inputInfo['SampledVars'][varname]   = self.branchValues[self.toBeSampled[varname]][branchedLevel[self.toBeSampled[varname]]]
        self.inputInfo['SampledVarsPb'][varname] = self.branchProbabilities[self.toBeSampled[varname]][branchedLevel[self.toBeSampled[varname]]]
      self.inputInfo['PointProbability' ] = reduce(mul, self.inputInfo['SampledVarsPb'].values())*subGroup.get('conditional_pb')
      self.inputInfo['ProbabilityWeight'] = self.inputInfo['PointProbability' ]
      # Call the model function  "createNewInput" with the "values" dictionary just filled.
      # Add the new input path into the RunQueue system
      self.RunQueue['queue'].append(model.createNewInput(myInput,self.type,**self.inputInfo))
      self.RunQueue['identifiers'].append(self.inputInfo['prefix'])
      for key,value in self.inputInfo.items(): subGroup.add(key,value)
      popped = endInfo.pop('parent_node')
      subGroup.add('endInfo',copy.deepcopy(endInfo))
      endInfo['parent_node'] = popped
      del branchedLevel

  def _createRunningQueue(self,model,myInput):
    """
    Function to create and append new inputs to the queue. It uses all the containers have been updated by the previous functions
    @ In, model  : Model instance. It can be a Code type, ROM, etc.
    @ In, myInput: List of the original inputs
    @ Out, None
    """
    if self.counter >= 1:
      # The first DET calculation branch has already been run
      # Start the manipulation:
      #  Pop out the last endInfo information and the branchedLevel
      self._createRunningQueueBranch(model, myInput)
    else:
      # We construct the input for the first DET branch calculation'
      self._createRunningQueueBegin(model, myInput)
    return

  def __getQueueElement(self):
    """
    Function to get an input from the internal queue system
    @ In, None
    @ Out, jobInput: First input in the queue
    """
    # Pop out the first input in queue
    jobInput  = self.RunQueue['queue'      ].pop(0)
    jobId     = self.RunQueue['identifiers'].pop(0)
    #set running flags in self.TreeInfo
    root = self.TreeInfo[self.rootToJob[jobId]].getrootnode()
    # Update the run information flags
    if (root.name == jobId):
      root.add('runEnded',False)
      root.add('running',True)
      root.add('queue',False)
    else:
      subElm = list(root.iter(jobId))[0]
      if(subElm):
        subElm.add('runEnded',False)
        subElm.add('running',True)
        subElm.add('queue',False)
    return jobInput

  def generateInput(self,model,oldInput):
    """
    This method needs to be overwritten by the Dynamic Event Tree Sampler, since the input creation strategy is completely different with the respect the other samplers
    @in model   : it is the instance of a model
    @in oldInput: [] a list of the original needed inputs for the model (e.g. list of files, etc. etc)
    @return     : [] containing the new inputs -in reality it is the model that returns this, the Sampler generates the values to be placed in the model input
    """
    return self.localGenerateInput(model, oldInput)

  def localGenerateInput(self,model,myInput):
    if self.counter <= 1:
      # If first branch input, create the queue
      self._createRunningQueue(model, myInput)
    # retrieve the input from the queue
    newerinput = self.__getQueueElement()
    if not newerinput:
      # If no inputs are present in the queue => a branch is finished
      self.raiseADebug('A Branch ended!')
    return newerinput

  def _generateDistributions(self,availableDist):
    Grid._generateDistributions(self,availableDist)
    for preconditioner in self.preconditionerToApply.values(): preconditioner._generateDistributions(availableDist)

  def localInputAndChecks(self,xmlNode):
    Grid.localInputAndChecks(self,xmlNode)
    if 'print_end_xml' in xmlNode.attrib.keys():
      if xmlNode.attrib['print_end_xml'].lower() in utils.stringsThatMeanTrue(): self.print_end_xml = True
      else: self.print_end_xml = False
    if 'maxSimulationTime' in xmlNode.attrib.keys():
      try:    self.maxSimulTime = float(xmlNode.attrib['maxSimulationTime'])
      except (KeyError,NameError): self.raiseAnError(IOError,'Can not convert maxSimulationTime in float number!!!')
    for child in xmlNode:
      if child.tag == 'PreconditionerSampler':
        if not 'type' in child.attrib.keys()                          : self.raiseAnError(IOError,'Not found attribute type in PreconditionerSampler block!')
        if child.attrib['type'] in self.preconditionerToApply.keys()  : self.raiseAnError(IOError,'PreconditionerSampler type '+child.attrib['type'] + ' already inputted!')
        if child.attrib['type'] not in self.preconditionerAvail.keys(): self.raiseAnError(IOError,'PreconditionerSampler type' +child.attrib['type'] + 'unknown. Available are '+ str(self.preconditionerAvail.keys()).replace("[","").replace("]",""))
        self.precNumberSamplers = 1
        # the user can decided how to preconditionate
        self.preconditionerToApply[child.attrib['type']] = self.preconditionerAvail[child.attrib['type']]()
        # give the preconditioner sampler the message handler
        self.preconditionerToApply[child.attrib['type']].setMessageHandler(self.messageHandler)
        # make the preconditioner sampler read  its own xml block
        self.preconditionerToApply[child.attrib['type']]._readMoreXML(child)
    branchedLevel = {}
    error_found = False
    gridInfo = self.gridEntity.returnParameter("gridInfo")
    for keyk in self.axisName:
      branchedLevel[self.toBeSampled[keyk]] = 0
      if self.gridInfo[keyk] == 'CDF':
        self.branchProbabilities[self.toBeSampled[keyk]] = gridInfo[keyk][2]
        self.branchProbabilities[self.toBeSampled[keyk]].sort(key=float)
        if max(self.branchProbabilities[self.toBeSampled[keyk]]) > 1:
          self.raiseAWarning("One of the Thresholds for distribution " + str(gridInfo[keyk][2]) + " is > 1")
          error_found = True
          for index in range(len(sorted(self.branchProbabilities[self.toBeSampled[keyk]], key=float))):
            if sorted(self.branchProbabilities[self.toBeSampled[keyk]], key=float).count(sorted(self.branchProbabilities[self.toBeSampled[keyk]], key=float)[index]) > 1:
              self.raiseAWarning("In distribution " + str(self.toBeSampled[keyk]) + " the Threshold " + str(sorted(self.branchProbabilities[self.toBeSampled[keyk]], key=float)[index])+" appears multiple times!!")
              error_found = True
      else:
        self.branchValues[self.toBeSampled[keyk]] = gridInfo[keyk][2]
        self.branchValues[self.toBeSampled[keyk]].sort(key=float)
        for index in range(len(sorted(self.branchValues[self.toBeSampled[keyk]], key=float))):
          if sorted(self.branchValues[self.toBeSampled[keyk]], key=float).count(sorted(self.branchValues[self.toBeSampled[keyk]], key=float)[index]) > 1:
            self.raiseAWarning("In distribution " + str(self.toBeSampled[keyk]) + " the Threshold " + str(sorted(self.branchValues[self.toBeSampled[keyk]], key=float)[index])+" appears multiple times!!")
            error_found = True
    if error_found: self.raiseAnError(IOError,"In sampler named " + self.name+' Errors have been found!' )
    # Append the branchedLevel dictionary in the proper list
    self.branchedLevel.append(branchedLevel)

  def localAddInitParams(self,tempDict):
    for key in self.branchProbabilities.keys(): tempDict['Probability Thresholds for dist ' + str(key) + ' are: '] = [str(x) for x in self.branchProbabilities[key]]
    for key in self.branchValues.keys()       : tempDict['Values Thresholds for dist ' + str(key) + ' are: '] = [str(x) for x in self.branchValues[key]]

  def localAddCurrentSetting(self,tempDict):
    tempDict['actual threshold levels are '] = self.branchedLevel[0]

  def localInitialize(self):
    if len(self.preconditionerToApply.keys()) > 0: precondlistoflist = []
    for cnt, preckey  in enumerate(self.preconditionerToApply.keys()):
      preconditioner =  self.preconditionerToApply[preckey]
      precondlistoflist.append([])
      preconditioner.initialize()
      self.precNumberSamplers *= preconditioner.limit
      while preconditioner.amIreadyToProvideAnInput():
        preconditioner.counter +=1
        preconditioner.localGenerateInput(None,None)
        preconditioner.inputInfo['prefix'] = preconditioner.counter
        precondlistoflist[cnt].append(copy.deepcopy(preconditioner.inputInfo))
    if self.precNumberSamplers > 0:
      self.raiseADebug('Number of Preconditioner Samples are ' + str(self.precNumberSamplers) + '!')
      precNumber = self.precNumberSamplers
      combinations = list(itertools.product(*precondlistoflist))
    else: precNumber = 1
    self.TreeInfo = {}
    for precSample in range(precNumber):
      elm = ETS.Node(self.name + '_' + str(precSample+1))
      elm.add('name', self.name + '_'+ str(precSample+1))
      elm.add('start_time', str(0.0))
      # Initialize the end_time to be equal to the start one...
      # It will modified at the end of each branch
      elm.add('end_time', str(0.0))
      elm.add('runEnded',False)
      elm.add('running',True)
      elm.add('queue',False)
      # if preconditioned DET, add the sampled from preconditioner samplers
      if self.precNumberSamplers > 0: elm.add('preconditionerSampled', combinations[precSample])
      # The dictionary branchedLevel is stored in the xml tree too. That's because
      # the advancement of the thresholds must follow the tree structure
      elm.add('branchedLevel', self.branchedLevel[0])
      # Here it is stored all the info regarding the DET => we create the info for all the
      # branchings and we store them
      self.TreeInfo[self.name + '_' + str(precSample+1)] = ETS.NodeTree(elm)

    for key in self.branchProbabilities.keys():
      #kk = self.toBeSampled.values().index(key)
      self.branchValues[key] = [self.distDict[self.toBeSampled.keys()[self.toBeSampled.values().index(key)]].ppf(float(self.branchProbabilities[key][index])) for index in range(len(self.branchProbabilities[key]))]
    for key in self.branchValues.keys():
      #kk = self.toBeSampled.values().index(key)
      self.branchProbabilities[key] = [self.distDict[self.toBeSampled.keys()[self.toBeSampled.values().index(key)]].cdf(float(self.branchValues[key][index])) for index in range(len(self.branchValues[key]))]
    self.limit = sys.maxsize
#
#
#
#
class AdaptiveDET(DynamicEventTree, LimitSurfaceSearch):
  def __init__(self):
    DynamicEventTree.__init__(self)  # init DET
    LimitSurfaceSearch.__init__(self)   # init Adaptive
    self.detAdaptMode         = 1    # Adaptive Dynamic Event Tree method (=1 -> DynamicEventTree as preconditioner and subsequent LimitSurfaceSearch,=2 -> DynamicEventTree online adaptive)
    self.noTransitionStrategy = 1    # Strategy in case no transitions have been found by DET (1 = 'Probability MC', 2 = Increase the grid exploration)
    self.insertAdaptBPb       = True # Add Probabability THs requested by adaptive in the initial grid (default = False)
    self.startAdaptive = False
    self.printTag = 'SAMPLER ADAPTIVE DET'
    self.adaptiveReady = False
    self.investigatedPoints = []
    self.completedHistCnt   = 1
    self.actualLastOutput   = None
  @staticmethod
  def _checkIfRunnint(treeValues): return not treeValues['runEnded']
  @staticmethod
  def _checkEnded(treeValues): return treeValues['runEnded']
  @staticmethod
  def _checkCompleteHistory(treeValues): return treeValues['completedHistory']

  def _localWhatDoINeed(self):
    """
    This method is a local mirrow of the general whatDoINeed method.
    It is implmented by the samplers that need to request special objects
    @ In , None, None
    @ Out, needDict, list of objects needed
<<<<<<< HEAD
    '''
    adaptNeed = LimitSurfaceSearch._localWhatDoINeed(self)
=======
    """
    adaptNeed = AdaptiveSampler._localWhatDoINeed(self)
>>>>>>> d3043d8e
    DETNeed   = DynamicEventTree._localWhatDoINeed(self)
    return dict(adaptNeed.items()+ DETNeed.items())

  def _checkIfStartAdaptive(self):
    """
    Function that checks if the adaptive needs to be started (mode 1)
    @ In, None
    @ Out, None
    """
    if not self.startAdaptive:
      self.startAdaptive = True
      for treer in self.TreeInfo.values():
        for _ in treer.iterProvidedFunction(self._checkIfRunnint):
          self.startAdaptive = False
          break
        if not self.startAdaptive: break

  def _checkClosestBranch(self):
    """
    Function that checks the closest branch already evaluated
    @ In, None
    @ Out, dict, key:gridPosition
    """
    # compute cdf of sampled vars
    lowerCdfValues = {}
    cdfValues         = {}
    for key,value in self.values.items():
      cdfValues[key] = self.distDict[key].cdf(value)
      lowerCdfValues[key] = utils.find_le(self.branchProbabilities[self.toBeSampled[key]],cdfValues[key])[0]
      self.raiseADebug(str(self.toBeSampled[key]))
      self.raiseADebug(str(value))
      self.raiseADebug(str(cdfValues[key]))
      self.raiseADebug(str(lowerCdfValues[key]))
    # check if in the adaptive points already explored (if not pushed into the grid)
    if not self.insertAdaptBPb:
      candidatesBranch = []
      # check if adaptive point is better choice -> TODO: improve efficiency
      for invPoint in self.investigatedPoints:
        pbth = [invPoint[self.toBeSampled[key]] for key in cdfValues.keys()]
        if all(i <= pbth[cnt] for cnt,i in enumerate(cdfValues.values())): candidatesBranch.append(invPoint)
      if len(candidatesBranch) > 0:
        if None in lowerCdfValues.values(): lowerCdfValues = candidatesBranch[0]
        for invPoint in candidatesBranch:
          pbth = [invPoint[self.toBeSampled[key]] for key in cdfValues.keys()]
          if all(i >= pbth[cnt] for cnt,i in enumerate(lowerCdfValues.values())): lowerCdfValues = invPoint
    # Check if The adaptive point requested is outside the so far run grid; in case return None
    if None in lowerCdfValues.values(): return None,cdfValues
    nntrain = None
    mapping = {}
    for treer in self.TreeInfo.values(): # this needs to be solved
      for ending in treer.iterProvidedFunction(self._checkEnded):
        #already ended branches, create training set for nearest algorithm (take coordinates <= of cdfValues) -> TODO: improve efficiency
        pbth = [ending.get('SampledVarsPb')[key] for key in lowerCdfValues.keys()]
        if all(pbth[cnt] <= i for cnt,i in enumerate(lowerCdfValues.values())):
          if nntrain == None:
            nntrain = np.zeros((1,len(cdfValues.keys())))
            nntrain[0,:] = np.array(copy.copy(pbth))
          else          :
            nntrain = np.concatenate((nntrain,np.atleast_2d(np.array(copy.copy(pbth)))),axis=0)
            #nntrain = np.append(nntrain, np.atleast_1d(np.array(copy.copy(pbth))), axis=0)
          mapping[nntrain.shape[0]] = ending
    if nntrain != None:
      neigh = neighbors.NearestNeighbors(n_neighbors=len(mapping.keys()))
      neigh.fit(nntrain)
      return self._checkValidityOfBranch(neigh.kneighbors(lowerCdfValues.values()),mapping),cdfValues
    else: return None,cdfValues

  def _checkValidityOfBranch(self,branchSet,mapping):
    """
    Function that checks if the nearest branches found by method _checkClosestBranch are valid
    @ In, tuple of branches
    @ In, dictionary of candidated branches
    @ Out, most valid branch (if noone found, return None)
    """
    validBranch   = None
    idOfBranches  = branchSet[1][-1]
    for closestBranch in idOfBranches:
      if not mapping[closestBranch+1].get('completedHistory'):
        validBranch = mapping[closestBranch+1]
        break
    return validBranch


  def _retrieveBranchInfo(self,branch):
    """
     Function that retrieves the key information from a branch to start a newer calculation
     @ In, branch
     @ Out, dictionary with those information
    """
    info = branch.getValues()
    info['actualBranchOnLevel'] = branch.numberBranches()
    info['parent_node']         = branch
    return info

  def _constructEndInfoFromBranch(self,model, myInput, info, cdfValues):
    endInfo = info['parent_node'].get('endInfo')
    #branchedLevel = {}
    #for distk, distpb in zip(info['initiator_distribution'],info['PbThreshold']): branchedLevel[distk] = index(self.branchProbabilities[distk],distpb)
    del self.inputInfo
    self.counter           += 1
    self.branchCountOnLevel = info['actualBranchOnLevel']+1
    # Get Parent node name => the branch name is creating appending to this name  a comma and self.branchCountOnLevel counter
    rname = info['parent_node'].get('name') + '-' + str(self.branchCountOnLevel)
    info['parent_node'].add('completedHistory', False)
    self.raiseADebug(str(rname))
    bcnt = self.branchCountOnLevel
    while info['parent_node'].isAnActualBranch(rname):
      bcnt += 1
      rname = info['parent_node'].get('name') + '-' + str(bcnt)
    # create a subgroup that will be appended to the parent element in the xml tree structure
    subGroup = ETS.Node(rname)
    subGroup.add('parent', info['parent_node'].get('name'))
    subGroup.add('name', rname)
    self.raiseADebug('cond pb = '+str(info['parent_node'].get('conditional_pb')))
    cond_pb_c  = float(info['parent_node'].get('conditional_pb'))

    # Loop over  branch_changed_params (events) and start storing information,
    # such as conditional pb, variable values, into the xml tree object
    if endInfo:
      for key in endInfo['branch_changed_params'].keys():
        subGroup.add('branch_changed_param',key)
        subGroup.add('branch_changed_param_value',endInfo['branch_changed_params'][key]['old_value'][0])
        subGroup.add('branch_changed_param_pb',endInfo['branch_changed_params'][key]['associated_pb'][0])
    else:
      pass
    #cond_pb_c = cond_pb_c + copy.deepcopy(endInfo['branch_changed_params'][key]['unchanged_cond_pb'])
    # add conditional probability
    subGroup.add('conditional_pb',cond_pb_c)
    # add initiator distribution info, start time, etc.
    #subGroup.add('initiator_distribution',copy.deepcopy(endInfo['branch_dist']))
    subGroup.add('start_time', info['parent_node'].get('end_time'))
    # initialize the end_time to be equal to the start one... It will modified at the end of this branch
    subGroup.add('end_time', info['parent_node'].get('end_time'))
    # add the branchedLevel dictionary to the subgroup
    #branchedLevel[endInfo['branch_dist']] = branchedLevel[endInfo['branch_dist']] - 1
    # branch calculation info... running, queue, etc are set here
    subGroup.add('runEnded',False)
    subGroup.add('running',False)
    subGroup.add('queue',True)
    subGroup.add('completedHistory', False)
    # Append the new branch (subgroup) info to the parent_node in the tree object
    info['parent_node'].appendBranch(subGroup)
    # Fill the values dictionary that will be passed into the model in order to create an input
    # In this dictionary the info for changing the original input is stored
    self.inputInfo = {'prefix':rname,'end_ts':info['parent_node'].get('actual_end_ts'),
              'branch_changed_param':[subGroup.get('branch_changed_param')],
              'branch_changed_param_value':[subGroup.get('branch_changed_param_value')],
              'conditional_prb':[subGroup.get('conditional_pb')],
              'start_time':info['parent_node'].get('end_time'),
              'parent_id':subGroup.get('parent')}
    # add the newer branch name to the map
    self.rootToJob[rname] = self.rootToJob[subGroup.get('parent')]
    # check if it is a preconditioned DET sampling, if so add the relative information
    # precSampled = endInfo['parent_node'].get('preconditionerSampled')
    # if precSampled:
    #   self.inputInfo['preconditionerCoordinate'] = copy.deepcopy(precSampled)
    #   subGroup.add('preconditionerSampled', precSampled)
    # The probability Thresholds are stored here in the cdfValues dictionary... We are sure that they are whitin the ones defined in the grid
    # check is not needed
    self.inputInfo['initiator_distribution'] = [self.toBeSampled[key] for key in cdfValues.keys()]
    self.inputInfo['PbThreshold'           ] = cdfValues.values()
    self.inputInfo['ValueThreshold'        ] = [self.distDict[key].ppf(value) for key,value in cdfValues.items()]
    self.inputInfo['SampledVars'           ] = {}
    self.inputInfo['SampledVarsPb'         ] = {}
    for varname in self.toBeSampled.keys():
      self.inputInfo['SampledVars'][varname]   = self.distDict[varname].ppf(cdfValues[varname])
      self.inputInfo['SampledVarsPb'][varname] = cdfValues[varname]
    self.inputInfo['PointProbability' ] = reduce(mul, self.inputInfo['SampledVarsPb'].values())*subGroup.get('conditional_pb')
    self.inputInfo['ProbabilityWeight'] = self.inputInfo['PointProbability' ]
    # Call the model function "createNewInput" with the "values" dictionary just filled.
    # Add the new input path into the RunQueue system
    self.RunQueue['queue'].append(model.createNewInput(myInput,self.type,**self.inputInfo))
    self.RunQueue['identifiers'].append(self.inputInfo['prefix'])
    for key,value in self.inputInfo.items(): subGroup.add(key,value)
    if endInfo: subGroup.add('endInfo',copy.deepcopy(endInfo))
    # Call the model function "createNewInput" with the "values" dictionary just filled.
    return

  def localStillReady(self,ready): #, lastOutput= None
    """
    Function that inquires if there is at least an input the in the queue that needs to be run
    @ In, None
    @ Out, boolean
    """
    if(self.counter == 0): return True
    if len(self.RunQueue['queue']) != 0: detReady = True
    else: detReady = False
    # since the RunQueue is empty, let's check if there are still branches running => if not => start the adaptive search
    self._checkIfStartAdaptive()
    if self.startAdaptive:
      #if self._endJobRunnable != 1: self._endJobRunnable = 1
      # retrieve the endHistory branches
      completedHistNames = []
      for treer in self.TreeInfo.values(): # this needs to be solved
        for ending in treer.iterProvidedFunction(self._checkCompleteHistory):
          completedHistNames.append(self.lastOutput.getParam(typeVar='inout',keyword='none',nodeid=ending.get('name'),serialize=False))
      # assemble a dictionary
      if len(completedHistNames) > 0:
        if len(completedHistNames[-1].values()) > 0:
          lastOutDict = {'inputs':{},'outputs':{}}
          for histd in completedHistNames:
            histdict = histd.values()[-1]
            for key in histdict['inputs' ].keys():
              if key not in lastOutDict['inputs'].keys(): lastOutDict['inputs'][key] = np.atleast_1d(histdict['inputs'][key])
              else                                      : lastOutDict['inputs'][key] = np.concatenate((np.atleast_1d(lastOutDict['inputs'][key]),np.atleast_1d(histdict['inputs'][key])))
            for key in histdict['outputs'].keys():
              if key not in lastOutDict['outputs'].keys(): lastOutDict['outputs'][key] = np.atleast_1d(histdict['outputs'][key])
              else                                       : lastOutDict['outputs'][key] = np.concatenate((np.atleast_1d(lastOutDict['outputs'][key]),np.atleast_1d(histdict['outputs'][key])))
        else: self.raiseAWarning('No Completed histories! Not possible to start an adaptive search! Something went wrong!')
      if len(completedHistNames) > self.completedHistCnt:
        self.actualLastOutput = self.lastOutput
        self.lastOutput       = self.actualLastOutput
        ready = LimitSurfaceSearch.localStillReady(self,ready)
        self.completedHistCnt = len(completedHistNames)
      else: ready = False
      self.adaptiveReady = ready
      if ready or detReady and self.persistence > self.repetition : return True
      else: return False
    return detReady

  def localGenerateInput(self,model,myInput):
    if self.startAdaptive:
      LimitSurfaceSearch.localGenerateInput(self,model,myInput)
      #the adaptive sampler created the next point sampled vars
      #find the closest branch
      closestBranch, cdfValues = self._checkClosestBranch()
      if closestBranch == None: self.raiseADebug('An usable branch for next candidate has not been found => create a parallel branch!')
      # add pbthresholds in the grid
      investigatedPoint = {}
      for key,value in cdfValues.items():
        # if self.insertAdaptBPb:
        #   ind = utils.find_le_index(self.branchProbabilities[self.toBeSampled[key]],value)
        #   if not ind: ind = 0
        #   if value not in self.branchProbabilities[self.toBeSampled[key]]:
        #     self.branchProbabilities[self.toBeSampled[key]].insert(ind,value)
        #     self.branchValues[self.toBeSampled[key]].insert(ind,self.distDict[key].ppf(value))

        ind = utils.find_le_index(self.branchProbabilities[self.toBeSampled[key]],value)
        if not ind: ind = 0
        if value not in self.branchProbabilities[self.toBeSampled[key]]:
          self.branchProbabilities[self.toBeSampled[key]].insert(ind,value)
          self.branchValues[self.toBeSampled[key]].insert(ind,self.distDict[key].ppf(value))
        investigatedPoint[self.toBeSampled[key]] = value
      # collect investigated point
      self.investigatedPoints.append(investigatedPoint)

      if closestBranch:
        info = self._retrieveBranchInfo(closestBranch)
        self._constructEndInfoFromBranch(model, myInput, info, cdfValues)
      else:
        # create a new tree, since there are no branches that are close enough to the adaptive request
        elm = ETS.Node(self.name + '_' + str(len(self.TreeInfo.keys())+1))
        elm.add('name', self.name + '_'+ str(len(self.TreeInfo.keys())+1))
        elm.add('start_time', 0.0)

        # Initialize the end_time to be equal to the start one...
        # It will modified at the end of each branch
        elm.add('end_time', 0.0)
        elm.add('runEnded',False)
        elm.add('running',True)
        elm.add('queue',False)
        elm.add('completedHistory', False)
        branchedLevel = {}
        for key,value in cdfValues.items():
          branchedLevel[self.toBeSampled[key]] = utils.index(self.branchProbabilities[self.toBeSampled[key]],value)
        # The dictionary branchedLevel is stored in the xml tree too. That's because
        # the advancement of the thresholds must follow the tree structure
        elm.add('branchedLevel', branchedLevel)
        # Here it is stored all the info regarding the DET => we create the info for all the branchings and we store them
        #self.TreeInfo[self.name + '_' + str(len(self.TreeInfo.keys())+1)] = ETS.NodeTree(copy.deepcopy(elm))
        self.TreeInfo[self.name + '_' + str(len(self.TreeInfo.keys())+1)] = ETS.NodeTree(elm)
        #self.branchedLevel.append(branchedLevel)
        self._createRunningQueueBeginOne(self.TreeInfo[self.name + '_' + str(len(self.TreeInfo.keys()))],branchedLevel, model,myInput)
        #self._createRunningQueueBegin(model,myInput)
    return DynamicEventTree.localGenerateInput(self,model,myInput)

  def localInputAndChecks(self,xmlNode):
    DynamicEventTree.localInputAndChecks(self,xmlNode)
    LimitSurfaceSearch.localInputAndChecks(self,xmlNode)
    if 'mode' in xmlNode.attrib.keys():
      if xmlNode.attrib['mode'].lower() == 'online': self.detAdaptMode = 2
      elif xmlNode.attrib['mode'].lower() == 'post': self.detAdaptMode = 1
      else:  self.raiseAnError(IOError,'unknown mode '+xmlNode.attrib['mode']+'. Available are "online" and "post"!')
    if 'noTransitionStrategy' in xmlNode.attrib.keys():
      if xmlNode.attrib['noTransitionStrategy'].lower() == 'mc'    : self.noTransitionStrategy = 1
      elif xmlNode.attrib['noTransitionStrategy'].lower() == 'grid': self.noTransitionStrategy = 2
      else:  self.raiseAnError(IOError,'unknown noTransitionStrategy '+xmlNode.attrib['noTransitionStrategy']+'. Available are "mc" and "grid"!')
    if 'updateGrid' in xmlNode.attrib.keys():
      if xmlNode.attrib['updateGrid'].lower() in utils.stringsThatMeanTrue(): self.insertAdaptBPb = True

  def _generateDistributions(self,availableDist):
    DynamicEventTree._generateDistributions(self,availableDist)

  def localInitialize(self,solutionExport = None):
    if self.detAdaptMode == 2: self.startAdaptive = True
    DynamicEventTree.localInitialize(self)
    LimitSurfaceSearch.localInitialize(self,solutionExport=solutionExport)
    self._endJobRunnable    = sys.maxsize

  def generateInput(self,model,oldInput):
    return DynamicEventTree.generateInput(self, model, oldInput)

  def localFinalizeActualSampling(self,jobObject,model,myInput):
    returncode = DynamicEventTree.localFinalizeActualSampling(self,jobObject,model,myInput,genRunQueue=False)
    if returncode:
      self._createRunningQueue(model,myInput)
#
#
#
#
class FactorialDesign(Grid):
  """
  Samples the model on a given (by input) set of points
  """
  def __init__(self):
    Grid.__init__(self)
    self.printTag = 'SAMPLER FACTORIAL DESIGN'
    # accepted types. full = full factorial, 2levelfract = 2-level fracional factorial, pb = Plackett-Burman design. NB. full factorial is equivalent to Grid sampling
    self.acceptedTypes = ['full','2levelfract','pb'] # accepted factorial types
    self.factOpt       = {}                          # factorial options (type,etc)
    self.designMatrix  = None                        # matrix container

  def localInputAndChecks(self,xmlNode):
    """ reading and construction of the grid """
    Grid.localInputAndChecks(self,xmlNode)
    factsettings = xmlNode.find("FactorialSettings")
    if factsettings == None: self.raiseAnError(IOError,'FactorialSettings xml node not found!')
    facttype = factsettings.find("algorithm_type")
    if facttype == None: self.raiseAnError(IOError,'node "algorithm_type" not found in FactorialSettings xml node!!!')
    elif not facttype.text.lower() in self.acceptedTypes:self.raiseAnError(IOError,' "type" '+facttype.text+' unknown! Available are ' + ' '.join(self.acceptedTypes))
    self.factOpt['algorithm_type'] = facttype.text.lower()
    if self.factOpt['algorithm_type'] == '2levelfract':
      self.factOpt['options'] = {}
      self.factOpt['options']['gen'] = factsettings.find("gen")
      self.factOpt['options']['genMap'] = factsettings.find("genMap")
      if self.factOpt['options']['gen'] == None: self.raiseAnError(IOError,'node "gen" not found in FactorialSettings xml node!!!')
      if self.factOpt['options']['genMap'] == None: self.raiseAnError(IOError,'node "genMap" not found in FactorialSettings xml node!!!')
      self.factOpt['options']['gen'] = self.factOpt['options']['gen'].text.split(',')
      self.factOpt['options']['genMap'] = self.factOpt['options']['genMap'].text.split(',')
      if len(self.factOpt['options']['genMap']) != len(self.gridInfo.keys()): self.raiseAnError(IOError,'number of variable in genMap != number of variables !!!')
      if len(self.factOpt['options']['gen']) != len(self.gridInfo.keys())   : self.raiseAnError(IOError,'number of variable in gen != number of variables !!!')
      rightOrder = [None]*len(self.gridInfo.keys())
      if len(self.factOpt['options']['genMap']) != len(self.factOpt['options']['gen']): self.raiseAnError(IOError,'gen and genMap different size!')
      if len(self.factOpt['options']['genMap']) != len(self.gridInfo.keys()): self.raiseAnError(IOError,'number of gen attributes and variables different!')
      for ii,var in enumerate(self.factOpt['options']['genMap']):
        if var not in self.gridInfo.keys(): self.raiseAnError(IOError,' variable "'+var+'" defined in genMap block not among the inputted variables!')
        rightOrder[self.axisName.index(var)] = self.factOpt['options']['gen'][ii]
      self.factOpt['options']['orderedGen'] = rightOrder
    if self.factOpt['algorithm_type'] != 'full':
      self.externalgGridCoord = True
      for varname in self.gridInfo.keys():
        if len(self.gridEntity.returnParameter("gridInfo")[varname][2]) != 2:
          self.raiseAnError(IOError,'The number of levels for type '+
                        self.factOpt['algorithm_type'] +' must be 2! In variable '+varname+ ' got number of levels = ' +
                        str(len(self.gridEntity.returnParameter("gridInfo")[varname][2])))
    else: self.externalgGridCoord = False

  def localAddInitParams(self,tempDict):
    Grid.localAddInitParams(self,tempDict)
    for key,value in self.factOpt.items():
      if key != 'options': tempDict['Factorial '+key] = value
      else:
        for kk,val in value.items(): tempDict['Factorial options '+kk] = val

  def localInitialize(self):
    """
    This method initialize the factorial matrix. No actions are taken for full-factorial since it is equivalent to the Grid sampling this sampler is based on
    """
    Grid.localInitialize(self)
    if   self.factOpt['algorithm_type'] == '2levelfract': self.designMatrix = doe.fracfact(' '.join(self.factOpt['options']['orderedGen'])).astype(int)
    elif self.factOpt['algorithm_type'] == 'pb'         : self.designMatrix = doe.pbdesign(len(self.gridInfo.keys())).astype(int)
    if self.designMatrix != None:
      self.designMatrix[self.designMatrix == -1] = 0 # convert all -1 in 0 => we can access to the grid info directly
      self.limit = self.designMatrix.shape[0]        # the limit is the number of rows

  def localGenerateInput(self,model,myInput):
    if self.factOpt['algorithm_type'] == 'full':  Grid.localGenerateInput(self,model, myInput)
    else:
      self.gridCoordinate = self.designMatrix[self.counter - 1][:].tolist()
      Grid.localGenerateInput(self,model, myInput)
#
#
#
#
class ResponseSurfaceDesign(Grid):
  """
  Samples the model on a given (by input) set of points
  """
  def __init__(self):
    Grid.__init__(self)
    self.limit    = 1
    self.printTag = 'SAMPLER RESPONSE SURF DESIGN'
    self.respOpt         = {}                                    # response surface design options (type,etc)
    self.designMatrix    = None                                  # matrix container
    self.bounds          = {}                                    # dictionary of lower and upper
    self.mapping         = {}                                    # mapping between designmatrix coordinates and position in grid
    self.minNumbVars     = {'boxbehnken':3,'centralcomposite':2} # minimum number of variables
    # dictionary of accepted types and options (required True, optional False)
    self.acceptedOptions = {'boxbehnken':['ncenters'], 'centralcomposite':['centers','alpha','face']}

  def localInputAndChecks(self,xmlNode):
    """reading and construction of the grid"""
    Grid.localInputAndChecks(self,xmlNode)
    factsettings = xmlNode.find("ResponseSurfaceDesignSettings")
    if factsettings == None: self.raiseAnError(IOError,'ResponseSurfaceDesignSettings xml node not found!')
    facttype = factsettings.find("algorithm_type")
    if facttype == None: self.raiseAnError(IOError,'node "algorithm_type" not found in ResponseSurfaceDesignSettings xml node!!!')
    elif not facttype.text.lower() in self.acceptedOptions.keys():self.raiseAnError(IOError,'"type" '+facttype.text+' unknown! Available are ' + ' '.join(self.acceptedOptions.keys()))
    self.respOpt['algorithm_type'] = facttype.text.lower()
    # set defaults
    if self.respOpt['algorithm_type'] == 'boxbehnken': self.respOpt['options'] = {'ncenters':None}
    else                                             : self.respOpt['options'] = {'centers':(4,4),'alpha':'orthogonal','face':'circumscribed'}
    for child in factsettings:
      if child.tag not in 'algorithm_type': self.respOpt['options'][child.tag] = child.text.lower()
    # start checking
    for key,value in self.respOpt['options'].items():
      if key not in self.acceptedOptions[facttype.text.lower()]: self.raiseAnError(IOError,'node '+key+' unknown. Available are "'+' '.join(self.acceptedOptions[facttype.text.lower()])+'"!!')
      if self.respOpt['algorithm_type'] == 'boxbehnken':
        if key == 'ncenters':
          if self.respOpt['options'][key] != None:
            try   : self.respOpt['options'][key] = int(value)
            except: self.raiseAnError(IOError,'"'+key+'" is not an integer!')
      else:
        if key == 'centers':
          if len(value.split(',')) != 2: self.raiseAnError(IOError,'"'+key+'" must be a comma separated string of 2 values only!')
          try: self.respOpt['options'][key] = (int(value.split(',')[0]),int(value.split(',')[1]))
          except: self.raiseAnError(IOError,'"'+key+'" values must be integers!!')
        if key == 'alpha':
          if value not in ['orthogonal','rotatable']: self.raiseAnError(IOError,'Not recognized options for node ' +'"'+key+'". Available are "orthogonal","rotatable"!')
        if key == 'face':
          if value not in ['circumscribed','faced','inscribed']: self.raiseAnError(IOError,'Not recognized options for node ' +'"'+key+'". Available are "circumscribed","faced","inscribed"!')
    gridInfo = self.gridEntity.returnParameter('gridInfo')
    if len(self.toBeSampled.keys()) != len(gridInfo.keys()): self.raiseAnError(IOError,'inconsistency between number of variables and grid specification')
    for varName, values in gridInfo.items():
      if values[1] != "custom" : self.raiseAnError(IOError,"The grid construct needs to be custom for variable "+varName)
      if len(values[2]) != 2   : self.raiseAnError(IOError,"The number of values can be accepted are only 2 (lower and upper bound) for variable "+varName)
    self.gridCoordinate = [None]*len(self.axisName)
    if len(self.gridCoordinate) < self.minNumbVars[self.respOpt['algorithm_type']]: self.raiseAnError(IOError,'minimum number of variables for type "'+ self.respOpt['type'] +'" is '+str(self.minNumbVars[self.respOpt['type']])+'!!')
    self.externalgGridCoord = True

  def localAddInitParams(self,tempDict):
    Grid.localAddInitParams(self,tempDict)
    for key,value in self.respOpt.items():
      if key != 'options': tempDict['Response Design '+key] = value
      else:
        for kk,val in value.items(): tempDict['Response Design options '+kk] = val

  def localInitialize(self):
    """
    This method initialize the response matrix. No actions are taken for full-factorial since it is equivalent to the Grid sampling this sampler is based on
    """
    if   self.respOpt['algorithm_type'] == 'boxbehnken'      : self.designMatrix = doe.bbdesign(len(self.gridInfo.keys()),center=self.respOpt['options']['ncenters'])
    elif self.respOpt['algorithm_type'] == 'centralcomposite': self.designMatrix = doe.ccdesign(len(self.gridInfo.keys()), center=self.respOpt['options']['centers'], alpha=self.respOpt['options']['alpha'], face=self.respOpt['options']['face'])
    gridInfo   = self.gridEntity.returnParameter('gridInfo')
    stepLenght = {}
    for cnt, varName in enumerate(self.axisName):
      self.mapping[varName] = np.unique(self.designMatrix[:,cnt]).tolist()
      gridInfo[varName] = (gridInfo[varName][0],gridInfo[varName][1],InterpolatedUnivariateSpline(np.array([min(self.mapping[varName]), max(self.mapping[varName])]),
                           np.array([min(gridInfo[varName][2]), max(gridInfo[varName][2])]), k=1)(self.mapping[varName]).tolist())
      stepLenght[varName] = [round(gridInfo[varName][-1][k+1] - gridInfo[varName][-1][k],14) for k in range(len(gridInfo[varName][-1])-1)]
    self.gridEntity.updateParameter("stepLenght", stepLenght, False)
    self.gridEntity.updateParameter("gridInfo", gridInfo)
    Grid.localInitialize(self)
    self.limit = self.designMatrix.shape[0]

  def localGenerateInput(self,model,myInput):
    gridcoordinate = self.designMatrix[self.counter - 1][:].tolist()
    for cnt, varName in enumerate(self.axisName): self.gridCoordinate[cnt] = self.mapping[varName].index(gridcoordinate[cnt])
    Grid.localGenerateInput(self,model, myInput)
#
#
#
#
class SparseGridCollocation(Grid):
  def __init__(self):
    Grid.__init__(self)
    self.type           = 'SparseGridCollocationSampler'
    self.printTag       = 'SAMPLER '+self.type.upper()
    self.assemblerObjects={}    #dict of external objects required for assembly
    self.maxPolyOrder   = None  #L, the relative maximum polynomial order to use in any dimension
    self.indexSetType   = None  #TP, TD, or HC; the type of index set to use
    self.adaptive       = False #TODO
    self.polyDict       = {}    #varName-indexed dict of polynomial types
    self.quadDict       = {}    #varName-indexed dict of quadrature types
    self.importanceDict = {}    #varName-indexed dict of importance weights
    self.maxPolyOrder   = None  #integer, relative maximum polynomial order to be used in any one dimension
    self.lastOutput     = None  #pointer to output dataObjects object
    self.ROM            = None  #pointer to ROM
    self.jobHandler     = None  #pointer to job handler for parallel runs
    self.doInParallel   = True  #compute sparse grid in parallel flag, recommended True
    self.existing       = []    #restart data points

    self._addAssObject('ROM','1')

  def _localWhatDoINeed(self):
    '''See base class.'''
    gridDict = Grid._localWhatDoINeed(self)
    gridDict['internal'] = [(None,'jobHandler')]
    return gridDict

  def _localGenerateAssembler(self,initDict):
    Grid._localGenerateAssembler(self, initDict)
    self.jobHandler = initDict['internal']['jobHandler']

  def localInputAndChecks(self,xmlNode):
    self.doInParallel = xmlNode.attrib['parallel'].lower() in ['1','t','true','y','yes'] if 'parallel' in xmlNode.attrib.keys() else True
    self.writeOut = xmlNode.attrib['outfile'] if 'outfile' in xmlNode.attrib.keys() else None
    for child in xmlNode:
      if child.tag == 'Distribution':
        varName = '<distribution>'+child.attrib['name']
      elif child.tag == 'variable':
        varName = child.attrib['name']
        self.axisName.append(varName)

  def localInitialize(self):
    for key in self.assemblerDict.keys():
      if 'ROM' in key:
        for value in self.assemblerDict[key]: self.ROM = value[3]
    SVLs = self.ROM.SupervisedEngine.values()
    SVL = SVLs[0] #often need only one
    self.features = SVL.features
    self._generateQuadsAndPolys(SVL)
    #print out the setup for each variable.
    msg=self.printTag+' INTERPOLATION INFO:\n'
    msg+='    Variable | Distribution | Quadrature | Polynomials\n'
    for v in self.quadDict.keys():
      msg+='   '+' | '.join([v,self.distDict[v].type,self.quadDict[v].type,self.polyDict[v].type])+'\n'
    msg+='    Polynomial Set Degree: '+str(self.maxPolyOrder)+'\n'
    msg+='    Polynomial Set Type  : '+str(SVL.indexSetType)+'\n'
    self.raiseADebug(msg)

    self.raiseADebug('Starting index set generation...')
    self.indexSet = IndexSets.returnInstance(SVL.indexSetType,self)
    self.indexSet.initialize(self.distDict,self.importanceDict,self.maxPolyOrder,self.messageHandler)
    if self.indexSet.type=='Custom':
      self.indexSet.setPoints(SVL.indexSetVals)

    self.raiseADebug('Starting sparse grid generation...')
    self.sparseGrid = Quadratures.SparseQuad()
    # NOTE this is the most expensive step thus far; try to do checks before here
    self.sparseGrid.initialize(self.features,self.indexSet,self.distDict,self.quadDict,self.jobHandler,self.messageHandler)

    if self.writeOut != None:
      msg=self.sparseGrid.__csv__()
      outFile=file(self.writeOut,'w')
      outFile.writelines(msg)
      outFile.close()

    #if restart, figure out what runs we need; else, all of them
    if self.restartData != None:
      inps = self.restartData.getInpParametersValues()
      #make reorder map
      reordmap=list(inps.keys().index(i) for i in self.features)
      solns = list(v for v in inps.values())
      ordsolns = [solns[i] for i in reordmap]
      self.existing = zip(*ordsolns)

    self.limit=len(self.sparseGrid)
    self.raiseADebug('Size of Sparse Grid  :'+str(self.limit))
    self.raiseADebug('Number from Restart :'+str(len(self.existing)))
    self.raiseADebug('Number of Runs Needed :'+str(self.limit-len(self.existing)))
    self.raiseADebug('Finished sampler generation.')

    for SVL in self.ROM.SupervisedEngine.values():
      SVL.initialize({'SG':self.sparseGrid,
                      'dists':self.distDict,
                      'quads':self.quadDict,
                      'polys':self.polyDict,
                      'iSet':self.indexSet})

  def _generateQuadsAndPolys(self,SVL):
    '''
      Builds the quadrature objects, polynomial objects, and importance weights for all
      the distributed variables.  Also sets maxPolyOrder.
      @ In, SVL, one of the SupervisedEngine objects from the ROM
      @ Out, None
    '''
    ROMdata = SVL.interpolationInfo() #they are all the same? -> yes, I think so
    self.maxPolyOrder = SVL.maxPolyOrder
    #check input space consistency
    samVars=self.axisName[:]
    romVars=SVL.features[:]
    try:
      for v in self.axisName:
        samVars.remove(v)
        romVars.remove(v)
    except ValueError:
      self.raiseAnError(IOError,'variable '+v+' used in sampler but not ROM features! Collocation requires all vars in both.')
    if len(romVars)>0:
      self.raiseAnError(IOError,'variables '+str(romVars)+' specified in ROM but not sampler! Collocation requires all vars in both.')
    for v in ROMdata.keys():
      if v not in self.axisName:
        self.raiseAnError(IOError,'variable '+v+' given interpolation rules but '+v+' not in sampler!')
      else:
        self.gridInfo[v] = ROMdata[v] #quad, poly, weight
    #set defaults, then replace them if they're asked for
    for v in self.axisName:
      if v not in self.gridInfo.keys():
        self.gridInfo[v]={'poly':'DEFAULT','quad':'DEFAULT','weight':'1'}
    #establish all the right names for the desired types
    for varName,dat in self.gridInfo.items():
      if dat['poly'] == 'DEFAULT': dat['poly'] = self.distDict[varName].preferredPolynomials
      if dat['quad'] == 'DEFAULT': dat['quad'] = self.distDict[varName].preferredQuadrature
      polyType=dat['poly']
      subType = None
      distr = self.distDict[varName]
      if polyType == 'Legendre':
        if distr.type == 'Uniform':
          quadType=dat['quad']
        else:
          quadType='CDF'
          subType=dat['quad']
          if subType not in ['Legendre','ClenshawCurtis']:
            self.raiseAnError(IOError,'Quadrature '+subType+' not compatible with Legendre polys for '+distr.type+' for variable '+varName+'!')
      else:
        quadType=dat['quad']
      if quadType not in distr.compatibleQuadrature:
        self.raiseAnError(IOError,' Quadrature type "'+quadType+'" is not compatible with variable "'+varName+'" distribution "'+distr.type+'"')

      quad = Quadratures.returnInstance(quadType,self,Subtype=subType)
      quad.initialize(distr,self.messageHandler)
      self.quadDict[varName]=quad

      poly = OrthoPolynomials.returnInstance(polyType,self)
      poly.initialize(quad,self.messageHandler)
      self.polyDict[varName] = poly

      self.importanceDict[varName] = float(dat['weight'])

  def localGenerateInput(self,model,myInput):
    """
      Provide the next point in the sparse grid.
      @ In, model, the model to evaluate
      @ In, myInput, list of oritinal inputs
      @ Out, None
    """
    found=False
    while not found:
      try: pt,weight = self.sparseGrid[self.counter-1]
      except IndexError: raise utils.NoMoreSamplesNeeded
      if pt in self.existing:
        self.counter+=1
        if self.counter==self.limit: raise utils.NoMoreSamplesNeeded
        continue
      else:
        found=True
        for v,varName in enumerate(self.sparseGrid.varNames):
          self.values[varName] = pt[v]
          self.inputInfo['SampledVarsPb'][varName] = self.distDict[varName].pdf(self.values[varName])
        self.inputInfo['PointsProbability'] = reduce(mul,self.inputInfo['SampledVarsPb'].values())
        self.inputInfo['ProbabilityWeight'] = weight
        self.inputInfo['SamplerType'] = 'Sparse Grid Collocation'
#
#
#
#
class AdaptiveSparseGrid(AdaptiveSampler,SparseGridCollocation):
  def __init__(self):
    '''See base class.'''
    SparseGridCollocation.__init__(self)
    self.type             = 'AdaptiveSparseGridSampler'
    self.printTag         = self.type
    self.solns            = None #TimePointSet of solutions -> assembled
    self.ROM              = None #eventual final ROM object
    self.activeSGs        = OrderedDict() #list of potential SGs
    self.maxPolyOrder     = 0
    self.persistence      = 0    #number of forced iterations, default 2
    self.error            = 0    #estimate of percent of moment calculated so far
    self.moment           = 0
    self.oldSG            = None #previously-accepted sparse grid
    self.convType         = None #convergence criterion to use
    self.existing         = {}

    self._addAssObject('TargetEvaluation','1')

  def localInputAndChecks(self,xmlNode):
    '''See base class.'''
    SparseGridCollocation.localInputAndChecks(self,xmlNode)
    foundConv = False
    for child in xmlNode:
      if child.tag == 'Convergence':
        foundConv = True
        self.convType     = child.attrib['target']
        self.maxPolyOrder = int(child.attrib.get('maxPolyOrder',10))
        self.persistence  = int(child.attrib.get('persistence',2))
        self.convValue    = float(child.text)
    if not foundConv:
      self.raiseAnError(IOError,'Convergence node not found in input!')

  def  localInitialize(self):
    '''
      Initializes basic tools for sampler.  See base class.
    '''
    #set a pointer to the end-product ROM
    self.ROM = self.assemblerDict['ROM'][0][3]
    #obtain the DataObject that contains evaluations of the model
    self.solns = self.assemblerDict['TargetEvaluation'][0][3]
    #set a pointer to the GaussPolynomialROM object
    SVLs = self.ROM.SupervisedEngine.values()
    SVL = SVLs[0] #sampler doesn't always care about which target
    self.features=SVL.features #the input space variables
    mpo = self.maxPolyOrder #save it to re-set it after calling generateQuadsAndPolys
    self._generateQuadsAndPolys(SVL) #lives in GaussPolynomialRom object
    self.maxPolyOrder = mpo #re-set it

    #print out the setup for each variable.
    self.raiseADebug(' INTERPOLATION INFO:')
    self.raiseADebug('    Variable | Distribution | Quadrature | Polynomials')
    for v in self.quadDict.keys():
      self.raiseADebug('   '+' | '.join([v,self.distDict[v].type,self.quadDict[v].type,self.polyDict[v].type]))
    self.raiseADebug('    Polynomial Set Type  : adaptive')

    #create the index set
    self.raiseADebug('Starting index set generation...')
    self.indexSet = IndexSets.returnInstance('AdaptiveSet',self)
    self.indexSet.initialize(self.distDict,self.importanceDict,self.maxPolyOrder,self.messageHandler)

    #set up the already-existing solutions (and re-order the inputs appropriately)
    self._updateExisting()

    #make the first sparse grid ('dummy' is an unneeded index set)
    self.sparseGrid,dummy = self._makeSparseQuad(self.indexSet.active.keys())

    #set up the points we need RAVEN to run before we can continue
    self.neededPoints = []
    for pt in self.sparseGrid.points()[:]:
      if pt not in self.neededPoints and pt not in self.existing.keys():
        self.neededPoints.append(pt)

  def _makeSparseQuad(self,points=[]):
    '''
      Generates a sparseGrid object using the self.indexSet adaptively established points
      as well as and additional points passed in (often the indexSet's adaptive points).
      Also returns the index set used to generate the sparse grid.
      @ In, points, list of tuples
      @ Out, (sparseGrid, indexSet) object tuple
    '''
    sparseGrid = Quadratures.SparseQuad()
    iset = IndexSets.returnInstance('Custom',self)
    iset.initialize(self.distDict,self.importanceDict,self.maxPolyOrder,self.messageHandler)
    iset.setPoints(self.indexSet.points)
    iset.addPoints(points)
    sparseGrid.initialize(self.features,iset,self.distDict,self.quadDict,self.jobHandler,self.messageHandler)
    return sparseGrid,iset

  def _makeARom(self,grid,inset):
    '''
      Generates a GaussPolynomialRom object using the passed in sparseGrid and indexSet,
      otherwise fundamentally a copy of the end-target ROM.
      @ In, grid, a sparseGrid object
      @ In, inset, a indexSet object
      @ Out, a GaussPolynomialROM object
    '''
    #deepcopy prevents overwriting
    rom  = copy.deepcopy(self.ROM)
    sg   = copy.deepcopy(grid)
    iset = copy.deepcopy(inset)
    sg.messageHandler   = self.messageHandler
    iset.messageHandler = self.messageHandler
    rom.messageHandler  = self.messageHandler
    for svl in rom.SupervisedEngine.values():
      svl.initialize({'SG'   :sg,
                      'dists':self.distDict,
                      'quads':self.quadDict,
                      'polys':self.polyDict,
                      'iSet' :iset
                      })
    #while the training won't always need all of solns, it is smart enough to take what it needs
    rom.train(self.solns)
    return rom

  def _impactParameter(self,new,old):
    '''
      Calculates the impact factor g_k based on the Ayres-Eaton 2015 paper model.
      @ In, new, the new metric
      @ In, old, the old metric
      @ Out, the impact parameter
    '''
    impact=0
    if abs(old)>1e-14: return((new-old)/old)
    else: return new

  def _updateExisting(self):
    '''
      Goes through the stores solutions TimePontSet and pulls out solutions, ordering them
      by the order the features we're evaluating.
      @ In, None
      @ Out, None
    '''
    if not self.solns.isItEmpty():
      inps = self.solns.getInpParametersValues()
      outs = self.solns.getOutParametersValues()
      #make reorder map
      reordmap=list(inps.keys().index(i) for i in self.features)
      solns = list(v for v in inps.values())
      ordsolns = [solns[i] for i in reordmap]
      existinginps = zip(*ordsolns)
      outvals = zip(*list(v for v in outs.values()))
      self.existing = dict(zip(existinginps,outvals))

  def _writeRomToFile(self,sg,err=None):
    '''
      Debug tool to write specifics to file.
      @ In, sg, sparseGrid object
      @ In, err, optional float of error
      @ Out, None
    '''
    outfile = file('rom'+'-'.join(str(s) for s in self.indexSet.newestPoint)+'.out','w')
    outfile.writelines('**************\n')
    outfile.writelines('* Index Set  *\n')
    outfile.writelines('**************\n')
    for pt in rom.indexSet.points:
      outfile.writelines('  '+str(pt)+'\n')
    outfile.writelines('**************\n')
    outfile.writelines('* SparseGrid *\n')
    outfile.writelines('**************\n')
    outfile.writelines(str(sg)+'\n')
    if err!=None:
      outfile.writelines('**************\n')
      outfile.writelines('*   Error    *\n')
      outfile.writelines('**************\n')
      outfile.writelines(str(err)+'\n')
    outfile.close()

  def _integrateFunction(self,sg,r,i):
    '''
      Uses the sparse grid sg to effectively integrate the r-th moment of the model.
      @ In, sg, sparseGrid object
      @ In, r, integer moment
      @ In, i, index of target to evaluate
      @ Out, float, approximate integral
    '''
    tot=0
    for n in range(len(sg)):
      pt,wt = sg[n]
      if pt not in self.existing.keys(): self.raiseAnError(RuntimeError,'Trying to integrate with point',pt,'but it is not in the solutions!')
      tot+=self.existing[pt][i]**r*wt
    return tot

  def _convergence(self,sparseGrid,iset,i):
    '''
      Checks the convergence of the adaptive index set via one of several ways, currently "mean", "variance", or "coeffs",
      meaning the moment coefficients of the stochastic polynomial expansion.
      @ In, sparseGrid, sparseGrid object
      @ In, iset, indexSet object
      @ In, i, index of target to check convergence with respect to
      @ Out, estimated impact factor for this index set and sparse grid
    '''
    if self.convType.lower()=='mean':
      new = self._integrateFunction(sparseGrid,1,i)
      if self.oldSG!=None: old = self._integrateFunction(self.oldSG,1,i)
      else: old = 0
      impact = self._impactParameter(new,old)
    elif self.convType.lower()=='variance':
      new = self._integrateFunction(sparseGrid,2,i)
      if self.oldSG!=None:
        old = self._integrateFunction(self.oldSG,2,i)
      else: old = 0
      #self.raiseADebug('integrated new:',new,'old:',old)
      impact = self._impactParameter(new,old)
    elif self.convType.lower()=='coeffs':
      new = self._makeARom(sparseGrid,iset).SupervisedEngine.values()[i] #TODO multitarget ROM?
      tot = 0 #for L2 norm of coeffs
      if self.oldSG != None:
        oSG,oSet = self._makeSparseQuad()
        old = self._makeARom(oSG,oSet).SupervisedEngine.values()[i]
      else: old=None
      for coeff in new.polyCoeffDict.keys():
        if old!=None and coeff in old.polyCoeffDict.keys():
          n = new.polyCoeffDict[coeff]
          o = old.polyCoeffDict[coeff]
          tot+= (n - o)**2
          #if abs(n-o)>1e-13: self.raiseADebug('    ...old point:',coeff,'new-old:',n-o,'new:',n,'old:',o)
        else:
          tot+= new.polyCoeffDict[coeff]**2
          #if abs(new.polyCoeffDict[coeff]) > 1e-13: self.raiseADebug('    ...new point:',coeff,new.polyCoeffDict[coeff])
      impact = np.sqrt(tot)#/float(new.polyCoeffDict.values()[0])
    else: self.raiseAnError(KeyError,'Unexpected convergence criteria:',self.convType)
    return impact

  def localStillReady(self,ready):
    '''
      See base class.  Determines what additional points are necessary for RAVEN to run.
    '''
    #update existing solutions
    self._updateExisting()
    #if we're not ready elsewhere, just be not ready
    if ready==False: return ready
    #if we still have a list of points to sample, just keep on trucking.
    if len(self.neededPoints)>0: return True
    #if no points to check right now, search for points to sample
    while len(self.neededPoints)<1:
      self.raiseADebug('')
      self.raiseADebug('Evaluating new points...')
      #update QoIs and impact parameters
      done=False
      self.error=0
      #re-evaluate impact of active set, since it could have changed
      for active in self.indexSet.active.keys():
        #create new SG using active point
        sparseGrid,iset = self._makeSparseQuad(active)
        #store it
        self.activeSGs[active]=sparseGrid
        #get impact from  convergence
        #self.raiseADebug('')
        #self.raiseADebug('  ...checking convergence on active',active)
        av_impact = 0
        for i,target in enumerate(self.ROM.SupervisedEngine.keys()):
          av_impact += self._convergence(sparseGrid,iset,i)
        impact = av_impact/float(len(self.ROM.SupervisedEngine.keys()))
        #self.raiseADebug('')
        #stash the sparse grid, impact factor for future reference
        self.indexSet.setSG(active,sparseGrid)
        self.indexSet.setImpact(active,impact)
        #the estimated error is the sum of all the impacts
        self.error+=impact
      self.raiseADebug('  estimated remaining error:',self.error)
      self.raiseADebug('  target error:',self.convValue)
      if abs(self.error)<self.convValue and len(self.indexSet.points)>self.persistence:
        done=True #we've converged!
        self.raiseADebug('converged estimated error:',self.error)
        #clear the active index set
        for key in self.indexSet.active.keys():
          if self.indexSet.active[key]==None: del self.indexSet.active[key]
        break
      #if we're not converged...
      self.raiseADebug('new iset:')
      self.indexSet.printOut()
      #store the old rom, if we have it
      if len(self.indexSet.points)>1:
        self.oldSG = self.activeSGs[self.indexSet.newestPoint]
      #get the active point with the biggest impact and make him permanent
      point,impact = self.indexSet.expand()
      # find the forward points of the most effective point
      self.indexSet.forward(point,self.maxPolyOrder)
      #find the new points needed to evaluate, if any (there should be usually)
      for point in self.indexSet.active.keys():
        sparseGrid,dummy=self._makeSparseQuad(point)
        for pt in sparseGrid.points()[:]:
          if pt not in self.neededPoints and pt not in self.existing.keys():
            self.neededPoints.append(pt)
    #if we exited the while-loop searching for new points and there aren't any, we're done!
    if len(self.neededPoints)==0:
      self.indexSet.printOut()
      self.finalizeROM()
      return False
    #otherwise, we have work to do.
    return True

  def finalizeROM(self):
    '''
      Initializes final target ROM with necessary objects for training.
      @ In, None
      @ Out, None
    '''
    self.raiseADebug('No more samples to try! Declaring sampling complete.')
    #initialize final rom with final sparse grid and index set
    self.sparseGrid = Quadratures.SparseQuad()
    self.sparseGrid.initialize(self.features,self.indexSet,self.distDict,self.quadDict,self.jobHandler,self.messageHandler)
    for SVL in self.ROM.SupervisedEngine.values():
      SVL.initialize({'SG':self.sparseGrid,
                      'dists':self.distDict,
                      'quads':self.quadDict,
                      'polys':self.polyDict,
                      'iSet':self.indexSet,
                      'numRuns':self.counter})
    self.indexSet.printHistory()
    self.indexSet.writeHistory()

  def localGenerateInput(self,model,myInput):
    '''
      See base class.  Provides next point in input domain to evaluate.
    '''
    pt = self.neededPoints.pop() # [self.counter-1]
    for v,varName in enumerate(self.sparseGrid.varNames):
      self.values[varName] = pt[v]
      self.inputInfo['SampledVarsPb'][varName] = self.distDict[varName].pdf(self.values[varName])
    self.inputInfo['PointsProbability'] = reduce(mul,self.inputInfo['SampledVarsPb'].values())
    self.inputInfo['SamplerType'] = self.type

#
#
#
#
class Sobol(SparseGridCollocation):
  def __init__(self):
    '''
      Initializes members to be used in the sampler.
      @ In, None
      @ Out, None
    '''
    Grid.__init__(self)
    self.type           = 'SobolSampler'
    self.printTag       = 'SAMPLER SOBOL'
    self.assemblerObjects={}    #dict of external objects required for assembly
    self.maxPolyOrder   = None  #L, the relative maximum polynomial order to use in any dimension
    self.sobolOrder     = None  #S, the order of the HDMR expansion (1,2,3), queried from the sobol ROM
    self.indexSetType   = None  #the type of index set to use, queried from the sobol ROM
    self.polyDict       = {}    #varName-indexed dict of polynomial types
    self.quadDict       = {}    #varName-indexed dict of quadrature types
    self.importanceDict = {}    #varName-indexed dict of importance weights
    self.references     = {}    #reference (mean) values for distributions, by var
    self.solns          = None  #pointer to output dataObjects object
    self.ROM            = None  #pointer to sobol ROM
    self.jobHandler     = None  #pointer to job handler for parallel runs
    self.doInParallel   = True  #compute sparse grid in parallel flag, recommended True
    self.existing       = []

    self._addAssObject('ROM','1')

  def _localWhatDoINeed(self):
    '''
      Used to obtain necessary objects.  See base class.
      @ In, None
      @ Out, None
    '''
    gridDict = Grid._localWhatDoINeed(self)
    gridDict['internal'] = [(None,'jobHandler')]
    return gridDict

  def _localGenerateAssembler(self,initDict):
    '''
      Used to obtain necessary objects.  See base class.
      @ In, initDict, dictionary of objects required to initialize
      @ Out, None
    '''
    Grid._localGenerateAssembler(self, initDict)
    self.jobHandler = initDict['internal']['jobHandler']

  def localInputAndChecks(self,xmlNode):
    '''
      Extended readMoreXML after other objects are instantiated
      @ In, xmlNode, xmlNode object whose head should be Sobol under Sampler.
      @ Out, None
    '''
    self.doInParallel = xmlNode.attrib['parallel'].lower() in ['1','t','true','y','yes'] if 'parallel' in xmlNode.attrib.keys() else True
    self.writeOut = xmlNode.attrib['outfile'] if 'outfile' in xmlNode.attrib.keys() else None
    for child in xmlNode:
      if child.tag == 'Distribution':
        varName = '<distribution>'+child.attrib['name']
      elif child.tag == 'variable':
        varName = child.attrib['name']
        self.axisName.append(varName)

  def localInitialize(self):
    '''
      Initializes Sampler, including building sub-ROMs for Sobol decomposition.  Note that re-using this
      sampler will destroy any ROM trained and attached to this sampler, and can be retrained after sampling.
      @ In, None
      @ Out, None
    '''
    for key in self.assemblerDict.keys():
      if 'ROM' in key:
        indice = 0
        for value in self.assemblerDict[key]:
          self.ROM = self.assemblerDict[key][indice][3]
          indice += 1
    #make combination of ROMs that we need
    SVLs = self.ROM.SupervisedEngine.values()
    SVL = SVLs[0]
    self.sobolOrder = SVL.sobolOrder
    self._generateQuadsAndPolys(SVL)
    varis = SVL.features
    needCombos = itertools.chain.from_iterable(itertools.combinations(varis,r) for r in range(self.sobolOrder+1))
    self.SQs={}
    self.ROMs={}
    for combo in needCombos:
      if len(combo)==0:
        continue
      distDict={}
      quadDict={}
      polyDict={}
      imptDict={}
      limit=0
      for c in combo:
        distDict[c]=self.distDict[c]
        quadDict[c]=self.quadDict[c]
        polyDict[c]=self.polyDict[c]
        imptDict[c]=self.importanceDict[c]
      iset=IndexSets.returnInstance(SVL.indexSetType,self)
      iset.initialize(distDict,imptDict,SVL.maxPolyOrder,self.messageHandler)
      self.SQs[combo] = Quadratures.SparseQuad()
      self.SQs[combo].initialize(combo,iset,distDict,quadDict,self.jobHandler,self.messageHandler)
      initDict={'IndexSet':iset.type, 'PolynomialOrder':SVL.maxPolyOrder, 'Interpolation':SVL.itpDict}
      initDict['Features']=','.join(combo)
      initDict['Target']=SVL.target #TODO make it work for multitarget
      self.ROMs[combo] = SupervisedLearning.returnInstance('GaussPolynomialRom',self,**initDict)
      initDict={'SG':self.SQs[combo], 'dists':distDict, 'quads':quadDict, 'polys':polyDict, 'iSet':iset}
      self.ROMs[combo].initialize(initDict)
    #if restart, figure out what runs we need; else, all of them
    if self.restartData != None:
      inps = self.restartData.getInpParametersValues()
      self.existing = zip(*list(v for v in inps.values()))
    #make combined sparse grids
    self.references={}
    for var,dist in self.distDict.items():
      self.references[var]=dist.untruncatedMean()
    std = self.distDict.keys()
    self.pointsToRun=[]
    #make sure reference case gets in there
    newpt = np.zeros(len(self.distDict))
    for v,var in enumerate(self.distDict.keys()):
      newpt[v] = self.references[var]
    #if tuple(newpt) not in existing:
    self.pointsToRun.append(tuple(newpt))
    #now do the rest
    for combo,rom in self.ROMs.items():
      SG = rom.sparseGrid
      SG._remap(combo)
      for l in range(len(SG)):
        pt,wt = SG[l]
        newpt = np.zeros(len(std))
        for v,var in enumerate(std):
          if var in combo: newpt[v] = pt[combo.index(var)]
          else: newpt[v] = self.references[var]
        newpt=tuple(newpt)
        if newpt not in self.pointsToRun:# and newpt not in existing:
          self.pointsToRun.append(newpt)
    self.limit = len(self.pointsToRun)
    self.raiseADebug('Needed points: %i' %self.limit)
    self.raiseADebug('From Restart : %i' %len(self.existing))
    self.raiseADebug('Still Needed : %i' %(self.limit-len(self.existing)))
    initdict={'ROMs':self.ROMs,
              'SG':self.SQs,
              'dists':self.distDict,
              'quads':self.quadDict,
              'polys':self.polyDict,
              'refs':self.references}
    self.ROM.SupervisedEngine.values()[0].initialize(initdict)

  def localGenerateInput(self,model,myInput):
    '''
       Provide the next point in the sparse grid.  Note that this sampler cannot assign probabilty
       weights to individual points, as several sub-ROMs will use them with different weights.
       See base class.
    '''
    found=False
    while not found:
      try: pt = self.pointsToRun[self.counter-1]
      except IndexError: raise utils.NoMoreSamplesNeeded
      if pt in self.existing:
        self.counter+=1
        if self.counter==self.limit: raise utils.NoMoreSamplesNeeded
        continue
      else: found=True
      for v,varName in enumerate(self.distDict.keys()):
        self.values[varName] = pt[v]
        self.inputInfo['SampledVarsPb'][varName] = self.distDict[varName].pdf(self.values[varName])
      self.inputInfo['PointsProbability'] = reduce(mul,self.inputInfo['SampledVarsPb'].values())
      #self.inputInfo['ProbabilityWeight'] =  N/A
      self.inputInfo['SamplerType'] = 'Sparse Grids for Sobol'
#
#
#
#
<<<<<<< HEAD
class AdaptiveSobol(AdaptiveSparseGrid,Sobol):
  def __init__(self):
    '''
      Initializes members to be used in the sampler.
      @ In, None
      @ Out, None
    '''
    Sobol.__init__(self)
    self.type = 'AdaptiveSobolSampler'
    self.printTag = 'SAMPLER ADAPTIVE SOBOL'
    self.maxComboCard = None

    self._addAssObject('TargetEvaluation','1')

  def localInputAndChecks(self,xmlNode):
    '''
      Extended readMoreXML after other objects are instantiated
      @ In, xmlNode, xmlNode object whose head should be Sobol under Sampler.
      @ Out, None
    '''
    Sobol.localInputAndChecks(self,xmlNode)
    foundConv = False
    for child in xmlNode:
      if child.tag == 'Convergence':
        foundConv = True
        self.convType      = child.attrib['target'] #TODO
        self.maxSobolOrder = int(child.attrib.get('maxSobolOrder',2)) #TODO
        self.maxPolyOrder = int(child.attrib.get('maxPolyOrder',10)) #TODO
        self.convValue     = float(child.text)
    if not foundConv:
      self.raiseAnError(IOError,'Convergence node not found in input!')

  def localInitialize(self):
    '''
      Initializes Sampler, including building sub-ROMs for Sobol decomposition.  Note that re-using this
      sampler will destroy any ROM trained and attached to this sampler, and can be retrained after sampling.
      @ In, None
      @ Out, None
    '''
    for key in self.assemblerDict.keys():
      if 'ROM' in key:
        indice = 0
        for value in self.assemblerDict[key]:
          self.ROM = self.assemblerDict[key][indice][3]
          indice += 1
    SVLs = self.ROM.SupervisedEngine.values()
    SVL = SVLs[0]
    self._generateQuadsAndPolys(SVL)
    self.features = SVL.features
    self.iSets = {} #dict of adaptive index sets
    self.ROMs  = {} #dict of adaptive ROMs
    #calculate first order combos
    first_combos = self._makeCombos(0,1)
    self.raiseADebug('first set:')
    for c in first_combos:
      self.raiseADebug('  ',c)
    import sys
    sys.exit()

    #make combination of ROMs that we need
    #TODO

  def _convergence(self):
    pass #TODO

  def _makeCombos(self,low,high):
    '''
      Returns a list of the possible subset combinations with a cardinality from low to high.
      @ In,  low,         the smallest subset size (number of variables included in each subset)
      @ In,  high,        the maximum subset size
      @ Out, list(tuple), list of combinations
    '''
    return itertools.chain.from_iterable(itertools.combinations(self.features,r) for r in range(low,high+1))

  def _makeComboRom(self,combo):
    '''
      Constructs a single ROM for the given subset (combo).
      @ In, combo, tuple(string) subset description, i.e. ('x','y')
      @ Out, GaussPolynomialROM object
    '''
    node = ET.Element('sampler')
    node.append(createElement('Convergence',text=self.convValue))
    for c in combo:
        var = str(c)
        vnode = createElement('variable',text=var)

    distDict={}
    quadDict={}
    polyDict={}
    imptDict={}
    limit=0
    for c in combo:
      distDict[c]=self.distDict[c]
      quadDict[c]=self.quadDict[c]
      polyDict[c]=self.polyDict[c]
      imptDict[c]=self.importanceDict[c]
    iset = IndexSets.returnInstance('AdaptiveSet')
    iset.initialize(distDict,imptDict,self.maxPolyOrder,self.messageHandler)
    self.ROMs[combo] = SupervisedLearning.returnInstance('GaussPolynomialROM')
    #set up for adaptive sampling
    self.sampler[combo] = AdaptiveSparseGrid()
    node = SubstituteXML()
    node.text = self.convValue
    node.attrib['target']='variance'
    node.attrib['maxPolyOrder']='10'
    self.sampler[combo].initialize(node)
    #make the rom
    #TODO

  def localStillReady(self,ready):
    pass #TODO



'''
=======
"""
>>>>>>> d3043d8e
 Interface Dictionary (factory) (private)
"""
__base = 'Sampler'
__interFaceDict = {}
__interFaceDict['MonteCarlo'              ] = MonteCarlo
__interFaceDict['DynamicEventTree'        ] = DynamicEventTree
__interFaceDict['Stratified'              ] = Stratified
__interFaceDict['Grid'                    ] = Grid
__interFaceDict['LimitSurfaceSearch'      ] = LimitSurfaceSearch
__interFaceDict['AdaptiveDynamicEventTree'] = AdaptiveDET
__interFaceDict['FactorialDesign'         ] = FactorialDesign
__interFaceDict['ResponseSurfaceDesign'   ] = ResponseSurfaceDesign
__interFaceDict['SparseGridCollocation'   ] = SparseGridCollocation
__interFaceDict['AdaptiveSparseGrid'      ] = AdaptiveSparseGrid
__interFaceDict['Sobol'                   ] = Sobol
__interFaceDict['AdaptiveSobol'           ] = AdaptiveSobol
__knownTypes = list(__interFaceDict.keys())

def knownTypes():
  return __knownTypes

def addKnownTypes(newDict):
  for name, value in newDict.items():
    __interFaceDict[name]=value
    __knownTypes.append(name)

def returnInstance(Type,caller):
  """
  function used to generate a Sampler class
  @ In, Type : Sampler type
  @ Out,Instance of the Specialized Sampler class
  """
  try: return __interFaceDict[Type]()
  except KeyError: caller.raiseAnError(NameError,'not known '+__base+' type '+Type)

def optionalInputs(Type):
  pass

def mandatoryInputs(Type):
  pass<|MERGE_RESOLUTION|>--- conflicted
+++ resolved
@@ -38,11 +38,8 @@
 import SupervisedLearning
 import IndexSets
 import PostProcessors
-<<<<<<< HEAD
 import MessageHandler
-=======
 import GridEntities
->>>>>>> d3043d8e
 distribution1D = utils.find_distribution1D()
 #Internal Modules End--------------------------------------------------------------------------------
 
@@ -427,14 +424,10 @@
 #
 #
 class AdaptiveSampler(Sampler):
-<<<<<<< HEAD
   '''This is a general adaptive sampler'''
   pass
 
 class LimitSurfaceSearch(AdaptiveSampler):
-=======
-  """This is a general adaptive sampler"""
->>>>>>> d3043d8e
   def __init__(self):
     Sampler.__init__(self)
     self.goalFunction     = None             #this is the pointer to the function defining the goal
@@ -626,11 +619,8 @@
       for varIndex, name in enumerate([key.replace('<distribution>','') for key in self.axisName]): sampledMatrix [:,varIndex] = np.append(self.limitSurfacePP.getFunctionValue()[name],self.hangingPoints[:,varIndex])
       distanceTree = spatial.cKDTree(copy.copy(sampledMatrix),leafsize=12)
       #the hanging point are added to the list of the already explored points so not to pick the same when in //
-<<<<<<< HEAD
       #      lastPoint = [self.functionValue[name][-1] for name in [key.replace('<distribution>','') for key in self.axisName]]
       #      for varIndex, name in enumerate([key.replace('<distribution>','') for key in self.axisName]): tempDict[name] = np.append(self.functionValue[name],self.hangingPoints[:,varIndex])
-=======
->>>>>>> d3043d8e
       tempDict = {}
       for varIndex, varName in enumerate([key.replace('<distribution>','') for key in self.axisName]):
         tempDict[varName]     = self.surfPoint[:,varIndex]
@@ -1634,13 +1624,8 @@
     It is implmented by the samplers that need to request special objects
     @ In , None, None
     @ Out, needDict, list of objects needed
-<<<<<<< HEAD
-    '''
-    adaptNeed = LimitSurfaceSearch._localWhatDoINeed(self)
-=======
     """
     adaptNeed = AdaptiveSampler._localWhatDoINeed(self)
->>>>>>> d3043d8e
     DETNeed   = DynamicEventTree._localWhatDoINeed(self)
     return dict(adaptNeed.items()+ DETNeed.items())
 
@@ -2796,7 +2781,6 @@
 #
 #
 #
-<<<<<<< HEAD
 class AdaptiveSobol(AdaptiveSparseGrid,Sobol):
   def __init__(self):
     '''
@@ -2911,10 +2895,7 @@
 
 
 
-'''
-=======
 """
->>>>>>> d3043d8e
  Interface Dictionary (factory) (private)
 """
 __base = 'Sampler'
