--- conflicted
+++ resolved
@@ -476,32 +476,18 @@
     outputs         = self.__getOutputs(inDictionary)
     databases       = set()
     self.actionType = []
-<<<<<<< HEAD
     if len(inDictionary['Input']) != len(outputs) and len(outputs) > 0: self.raiseAnError(IOError,self,'In Step named ' + self.name + ', the number of Inputs != number of Outputs and the number of Outputs > 0')
     #determine if this is a DATAS->HDF5, HDF5->DATAS or both.
-=======
-    if len(inDictionary['Input']) != len(outputs) and len(outputs) > 0: utils.raiseAnError(IOError,self,'In Step named ' + self.name + ', the number of Inputs != number of Outputs and the number of Outputs > 0')
-    #determine if this is a dataObjects->HDF5, HDF5->dataObjects or both.
->>>>>>> 9d9ab705
     # also determine if this is an invalid combination
     for i in range(len(outputs)):
       if type(inDictionary['Input'][i]).__name__ == 'HDF5':
           if isinstance(outputs[i],Data):
-<<<<<<< HEAD
-            self.actionType.append('HDF5-DATAS')
-          else: self.raiseAnError(IOError,self,'In Step named ' + self.name + '. This step accepts A Datas as Output only, when the Input is an HDF5. Got ' + inDictionary['Output'][i].type)
-      elif  isinstance(inDictionary['Input'][i],Data):
-          if type(outputs[i]).__name__ == 'HDF5':
-            self.actionType.append('DATAS-HDF5')
-          else: self.raiseAnError(IOError,self,'In Step named ' + self.name + '. This step accepts ' + 'HDF5' + ' as Output only, when the Input is a Datas. Got ' + inDictionary['Output'][i].type)
-=======
             self.actionType.append('HDF5-dataObjects')
-          else: utils.raiseAnError(IOError,self,'In Step named ' + self.name + '. This step accepts A DataObjects as Output only, when the Input is an HDF5. Got ' + inDictionary['Output'][i].type)
+          else: self.raiseAnError(IOError,self,'In Step named ' + self.name + '. This step accepts A DataObjects as Output only, when the Input is an HDF5. Got ' + inDictionary['Output'][i].type)
       elif  isinstance(inDictionary['Input'][i],Data):
           if type(outputs[i]).__name__ == 'HDF5':
             self.actionType.append('dataObjects-HDF5')
-          else: utils.raiseAnError(IOError,self,'In Step named ' + self.name + '. This step accepts ' + 'HDF5' + ' as Output only, when the Input is a DataObjects. Got ' + inDictionary['Output'][i].type)
->>>>>>> 9d9ab705
+          else: self.raiseAnError(IOError,self,'In Step named ' + self.name + '. This step accepts ' + 'HDF5' + ' as Output only, when the Input is a Datas. Got ' + inDictionary['Output'][i].type)
       elif isinstance(inDictionary['Input'][i],Models.ROM):
           if type(outputs[i]).__name__ in ['str','bytes','unicode']:
             self.actionType.append('ROM-FILES')
@@ -511,11 +497,7 @@
             self.actionType.append('FILES-ROM')
          else: self.raiseAnError(IOError,self,'In Step named ' + self.name + '. This step accepts A ROM as Output only, when the Input is a Files. Got ' + inDictionary['Output'][i].type)
 
-<<<<<<< HEAD
-      else: self.raiseAnError(IOError,self,'In Step named ' + self.name + '. This step accepts Datas, HDF5, ROM and Files as Input only. Got ' + inDictionary['Input'][i].type)
-=======
-      else: utils.raiseAnError(IOError,self,'In Step named ' + self.name + '. This step accepts DataObjects, HDF5, ROM and Files as Input only. Got ' + inDictionary['Input'][i].type)
->>>>>>> 9d9ab705
+      else: self.raiseAnError(IOError,self,'In Step named ' + self.name + '. This step accepts DataObjects, HDF5, ROM and Files as Input only. Got ' + inDictionary['Input'][i].type)
 
     #Initialize all the HDF5 outputs.
     for i in range(len(outputs)):
