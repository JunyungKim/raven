--- conflicted
+++ resolved
@@ -1107,20 +1107,13 @@
     self.plt.draw()
     #self.plt3D.draw(self.fig.canvas.renderer)
     if 'screen' in self.options['how']['how'].split(',') and disAvail:
-<<<<<<< HEAD
-      def handle_close(event):
-        self.fig.canvas.stop_event_loop()
-        self.raiseAMessage('Closed Figure')
-      self.fig.canvas.mpl_connect('close_event',handle_close)
-=======
       if platform.system() == 'Linux':
         #XXX For some reason, this is required on Linux, but causes
         # OSX to fail.  Which is correct for windows has not been determined.
         def handle_close(event):
           self.fig.canvas.stop_event_loop()
-          utils.raiseAMessage(self,'Closed Figure')
+          self.raiseAMessage('Closed Figure')
         self.fig.canvas.mpl_connect('close_event',handle_close)
->>>>>>> 1c0202d8
       self.fig.show()
       #if blockFigure: self.fig.ginput(n=-1, timeout=-1, show_clicks=False)
     for i in range(len(self.options['how']['how'].split(','))):
@@ -1141,13 +1134,8 @@
     '''
     OutStreamManager.__init__(self)
     self.type = 'OutStreamPrint'
-<<<<<<< HEAD
+    self.availableOutStreamTypes = ['csv','xml']
     self.printTag = 'OUTSTREAM PRINT'
-    self.availableOutStreamTypes = ['csv']
-=======
-    self.availableOutStreamTypes = ['csv','xml']
-    self.printTag = utils.returnPrintTag('OUTSTREAM PRINT')
->>>>>>> 1c0202d8
     OutStreamManager.__init__(self)
     self.sourceName   = []
     self.sourceData   = None
@@ -1167,13 +1155,8 @@
     for subnode in xmlNode:
       if subnode.tag == 'source': self.sourceName = subnode.text.split(',')
       else:self.options[subnode.tag] = subnode.text
-<<<<<<< HEAD
     if 'type' not in self.options.keys(): self.raiseAnError(IOError,'type tag not present in Print block called '+ self.name)
-    if self.options['type'] not in self.availableOutStreamTypes : self.raiseAnError(IOError,'Print type ' + self.options['type'] + ' not available yet. ')
-=======
-    if 'type' not in self.options.keys(): utils.raiseAnError(IOError,self,'type tag not present in Print block called '+ self.name)
-    if self.options['type'] not in self.availableOutStreamTypes : utils.raiseAnError(TypeError,self,'Print type ' + self.options['type'] + ' not available yet. ')
->>>>>>> 1c0202d8
+    if self.options['type'] not in self.availableOutStreamTypes : self.raiseAnError(TypeError,'Print type ' + self.options['type'] + ' not available yet. ')
     if 'variables' in self.options.keys(): self.variables = self.options['variables']
 
   def addOutput(self):
@@ -1192,11 +1175,13 @@
         else: empty=False
         if not empty:
           try: self.sourceData[index].printCSV(dictOptions)
-          except AttributeError: utils.raiseAnError(IOError,self,'no implementation for source type '+str(type(self.sourceData[index]))+' and output type "csv"!')
+          except AttributeError: self.raiseAnError(IOError,'no implementation for source type '+str(type(self.sourceData[index]))+' and output type "csv"!')
       elif self.options['type']=='xml':
         if type(self.sourceData[index])==DataObjects.Data: empty = self.sourceData[index].isItEmpty()
         else: empty=False
         if not empty:
+          # TODO FIXME before merging go back to just try case
+          self.sourceData[index].printXML(dictOptions)
           try: self.sourceData[index].printXML(dictOptions)
           except AttributeError: raise IOError(self.printTag+': ERROR -> no implementation for source type '+str(type(self.sourceData[index]))+' and output type "xml"!')
 
