--- conflicted
+++ resolved
@@ -12,22 +12,13 @@
 #End compatibility block for Python 3----------------------------------------------------------------
 
 class Node(object):
-<<<<<<< HEAD
-  def __init__(self, name, valuesin={}):
-    """
-      Initialize Tree,
-      @ In, name, String, is the node name
-      @ In, valuesin, is a dictionary of values
-    """
-=======
   def __init__(self, name, valuesin={}, text=''):
-    '''
+    """
       Initialize Tree,
       @ In, name, String, is the node name
       @ In, valuesin, is a dictionary of values
       @ In, text, the node's text, as <name>text</name>
-    '''
->>>>>>> add2a128
+    """
     values         = valuesin.copy()
     self.name      = name
     self.values    = values
@@ -254,13 +245,8 @@
     """
       This method is used to write the content of the node into a file (it recorsevely prints all the sub-nodes and sub-sub-nodes, etc)
       @ In, dumpFileObj, file instance, file instance(opened file)
-<<<<<<< HEAD
-    """
-    dumpFileObj.write(' '+'  '*self.depth + '<branch name="' + self.name + '" parent_name="' + self.parentname + '"'+ 'n_branches="'+str(self.numberBranches())+'" >\n')
-=======
-    '''
+    """
     dumpFileObj.write(' '+'  '*self.depth + '<branch name="' + self.name + '" parent_name="' + self.parentname + '"'+ ' n_branches="'+str(self.numberBranches())+'" >\n')
->>>>>>> add2a128
     if len(self.values.keys()) >0: dumpFileObj.write(' '+'  '*self.depth +'  <attributes>\n')
     for key,value in self.values.items(): dumpFileObj.write(' '+'  '*self.depth+'    <'+ key +'>' + str(value) + '</'+key+'>\n')
     if len(self.values.keys()) >0: dumpFileObj.write(' '+'  '*self.depth +'  </attributes>\n')
@@ -366,15 +352,9 @@
     """
       This method is used to write the content of the whole tree into a file
       @ In, file instance or string, filename (string) or file instance(opened file)
-<<<<<<< HEAD
-    """
-    if type(dumpFile) in [str,unicode,bytes]: myFile = open(dumpFile,'w')
-    else                                    : myFile = dumpFile
-=======
-    '''
+    """
     if type(dumpFile).__name__ == 'FileObject' : myFile = open(dumpFile,'w')
     else                                       : myFile = dumpFile
->>>>>>> add2a128
     myFile.write('<NodeTree name = "'+self._rootnode.name+'">\n')
     self._rootnode.writeNode(myFile)
     myFile.write('</NodeTree>\n')
