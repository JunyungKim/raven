--- conflicted
+++ resolved
@@ -1433,19 +1433,12 @@
     metaParams.update(params)
     return metaKeys, metaParams
 
-<<<<<<< HEAD
-  def copyModel(self, obj):
-    """
-      This method is aimed to copy the "obj" model in this instance
-      It is generally used for unpickling objects (models)
-=======
   def _copyModel(self, obj):
     """
       Set this instance to be a copy of the provided object.
       This is used to replace placeholder models with serialized objects
       during deserialization in IOStep.
       Also train this model.
->>>>>>> 1fde0236
       @ In, obj, instance, the instance of the object to copy from
       @ Out, None
     """
