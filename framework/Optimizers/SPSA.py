--- conflicted
+++ resolved
@@ -39,7 +39,7 @@
     self.stochasticEngineForConstraintHandling.mean, self.stochasticEngineForConstraintHandling.sigma = 0, 1
     self.stochasticEngineForConstraintHandling.upperBoundUsed, self.stochasticEngineForConstraintHandling.lowerBoundUsed = False, False
     self.stochasticEngineForConstraintHandling.initializeDistribution()
-    
+
   def localLocalInputAndChecks(self, xmlNode):
     """
       Local method for additional reading.
@@ -132,23 +132,11 @@
 
   def _generateVarsUpdateConstrained(self,ak,gradient,varK):
     """
-<<<<<<< HEAD
-      Local method to evaluate gradient.
-      @ In, optVarsValues, dict, Dictionary containing perturbed points.
-                                 optVarsValues should have the form {pertIndex: {varName: [varValue1 varValue2]}}
-                                 Therefore, each optVarsValues[pertIndex] should return a dict of variable values
-                                 that is sufficient for gradient evaluation for at least one variable
-                                 (depending on specific optimization algorithm)
-      @ In, gradient, dict, optional, dictionary containing gradient estimation by the caller.
-                                      gradient should have the form {varName: gradEstimation}
-      @ Out, gradient, dict, dictionary containing gradient estimation. gradient should have the form {varName: gradEstimation}
-=======
       Method to generate input for model to run, considering also that the input satisfies the constraint
       @ In, ak, float, it is gain for variable update
       @ In, gradient, dictionary, contains the gradient information for variable update
       @ In, varK, dictionary, current variable values
-      @ Out, tempVarKPlus, dictionary, variable values for next iteration. 
->>>>>>> 20faadc7
+      @ Out, tempVarKPlus, dictionary, variable values for next iteration.
     """
     tempVarKPlus = {}
     for var in self.optVars:
@@ -160,16 +148,16 @@
     # Try to find varKPlus by shorten the gradient vector
     foundVarsUpdate, tempVarKPlus = self._bisectionForConstrainedInput(varK, ak, gradient)
     if foundVarsUpdate:
-      return tempVarKPlus 
-    
+      return tempVarKPlus
+
     # Try to find varKPlus by rotate the gradient towards its orthogonal, since we consider the gradient as perpendicular
     # with respect to the constraints hyper-surface
     innerLoopLimit = self.constraintHandlingPara['innerLoopLimit']
     if innerLoopLimit < 0:   self.raiseAnError(IOError, 'Limit for internal loop for constraint handling shall be nonnegative')
     loopCounter = 0
     foundPendVector = False
-    while not foundPendVector and loopCounter < innerLoopLimit: 
-      loopCounter += 1   
+    while not foundPendVector and loopCounter < innerLoopLimit:
+      loopCounter += 1
       depVarPos = Distributions.randomIntegers(0,self.nVar-1,self)
       pendVector = {}
       npDot = 0
@@ -179,31 +167,31 @@
       for varID, var in enumerate(self.optVars):
         if varID == depVarPos:
           pendVector[var] = -npDot/gradient[var]
-      
-      r = LA.norm(np.asarray([gradient[var] for var in self.optVars]))/LA.norm(np.asarray([pendVector[var] for var in self.optVars]))  
+
+      r = LA.norm(np.asarray([gradient[var] for var in self.optVars]))/LA.norm(np.asarray([pendVector[var] for var in self.optVars]))
       for var in self.optVars:
         pendVector[var] = copy.deepcopy(pendVector[var])*r
-      
+
       tempVarKPlus = {}
       for var in self.optVars:
         tempVarKPlus[var] = copy.copy(varK[var]-ak*pendVector[var]*1.0)
       if self.checkConstraint(tempVarKPlus):                  foundPendVector = True
       if not foundPendVector:
         foundPendVector, tempVarKPlus = self._bisectionForConstrainedInput(varK, ak, pendVector)
-                
-    if foundPendVector:      
+
+    if foundPendVector:
       lenPendVector = 0
       for var in self.optVars:
         lenPendVector += pendVector[var]**2
       lenPendVector = np.sqrt(lenPendVector)
-      
+
       rotateDegreeUpperLimit = 2
       while self.angleBetween(gradient, pendVector) > rotateDegreeUpperLimit:
         sumVector, lenSumVector = {}, 0
         for var in self.optVars:
           sumVector[var] = gradient[var] + pendVector[var]
           lenSumVector += sumVector[var]**2
-          
+
         tempTempVarKPlus = {}
         for var in self.optVars:
           sumVector[var] = copy.deepcopy(sumVector[var]/np.sqrt(lenSumVector)*lenPendVector)
@@ -213,9 +201,9 @@
           pendVector = copy.deepcopy(sumVector)
         else:
           gradient = copy.deepcopy(sumVector)
-     
-      return tempVarKPlus    
-    
+
+      return tempVarKPlus
+
     tempVarKPlus = varK
     return tempVarKPlus
 
@@ -255,7 +243,7 @@
     @ In, d1, dict, first vector
     @ In, d2, dict, second vector
     @ Out, angleD, float, angle between d1 and d2 with unit of degree
-    """    
+    """
     v1, v2 = np.zeros(shape=[self.nVar,]), np.zeros(shape=[self.nVar,])
     for cnt, var in enumerate(self.optVars):
       v1[cnt], v2[cnt] = copy.deepcopy(d1[var]), copy.deepcopy(d2[var])
