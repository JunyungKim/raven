--- conflicted
+++ resolved
@@ -471,7 +471,7 @@
     ## later. Why is this done again on the PostProcessor side? I am struggling
     ## to understand what this code's purpose is except to obfuscate our
     ## interaction with skl.
-<<<<<<< HEAD
+
     # if   hasattr(self.Method, 'fit_predict'):
     #   self.Method.fit_predict(self.normValues)
     # elif hasattr(self.Method, 'predict'):
@@ -548,139 +548,6 @@
       self.metaDict['clusterCenters'] = centers
 
     elif 'mixture' == self.SKLtype:
-=======
-    if   hasattr(self.Method, 'fit_predict'):
-        self.Method.fit_predict(self.normValues)
-    elif hasattr(self.Method, 'predict'):
-        self.Method.fit(self.normValues)
-        self.Method.predict(self.normValues)
-    elif hasattr(self.Method, 'fit_transform'):
-        self.Method.fit_transform(self.normValues)
-    elif hasattr(self.Method, 'transform'):
-        self.Method.fit(self.normValues)
-        self.Method.transform(self.normValues)
-    # Below generates the output Dictionary from the trained algorithm, can be defined in a new method....
-    if 'cluster' == self.SKLtype:
-        if hasattr(self.Method, 'n_clusters') :
-            self.noClusters = self.Method.n_clusters
-            self.outputDict['outputs']['noClusters'           ] = copy.deepcopy(self.noClusters)
-        else:
-            self.outputDict['outputs']['noClusters'           ] = None
-        if hasattr(self.Method, 'labels_') :
-            self.labels_ = self.Method.labels_
-            self.outputDict['outputs']['labels'               ] = copy.deepcopy(self.labels_)
-            labelsIDs = set(self.labels_)
-            if not len(labelsIDs) == self.outputDict['outputs']['noClusters']:
-                self.outputDict['outputs']['noClusters'] = len(labelsIDs)
-                self.noClusters = len(labelsIDs)
-        if hasattr(self.Method, 'cluster_centers_') :
-            self.clusterCenters_ = copy.deepcopy(self.Method.cluster_centers_)
-            ## I hope these arrays are consistently ordered...
-            ## We are mixing our internal storage of muAndSigma with SKLs
-            ## representation of our data, I believe it is fair to say that we
-            ## hand the data to SKL in the same order that we have it stored.
-            for cnt, feat in enumerate(self.features):
-              for center in self.clusterCenters_:
-                center[cnt] = center[cnt] * self.muAndSigmaFeatures[feat][1] + self.muAndSigmaFeatures[feat][0]
-            self.outputDict['outputs']['clusterCenters'       ] = self.clusterCenters_
-        else:
-            # this methods is used by any other clustering algorithm that does not generatecluster_centers_ to generate the cluster centers. E.g., Agglomerative
-            # clustering in Sklearn does not in fact compute cluster centers. This if condition computes
-            # self.outputDict['outputs']['clusterCenters'] for this particular clustering method
-            centroids = np.zeros([self.noClusters,len(self.features)])
-            counter = np.zeros(self.noClusters)
-            for val,index in enumerate(self.Method.labels_):
-              centroids[index] += self.normValues[val]
-              counter[index]+=1
-            for index,val in enumerate(centroids):
-              if counter[index] == 0.:
-                self.raiseAnError(RuntimeError, 'The data-mining clustering method '+ str(self.Method) +' has generated a 0-size cluster' )
-              centroids[index] = centroids[index]/float(counter[index])
-            for cnt, feat in enumerate(self.features):
-              for center in centroids:
-                center[cnt] = center[cnt] * self.muAndSigmaFeatures[feat][1] + self.muAndSigmaFeatures[feat][0]
-            self.clusterCenters_ = copy.deepcopy(centroids)
-            self.outputDict['outputs']['clusterCenters'] = centroids
-        if hasattr(self.Method, 'cluster_centers_indices_') :
-            self.clusterCentersIndices_ = copy.deepcopy(self.Method.cluster_centers_indices_)
-            self.outputDict['outputs']['clusterCentersIndices'] = self.clusterCentersIndices_
-        if hasattr(self.Method, 'inertia_') :
-            self.inertia_ = self.Method.inertia_
-            self.outputDict['outputs']['inertia'              ] = self.inertia_
-    elif 'mixture' == self.SKLtype:
-        if hasattr(self.Method, 'weights_') :
-            self.weights_ = copy.deepcopy(self.Method.weights_)
-            self.outputDict['outputs']['weights'  ] = copy.deepcopy(self.weights_)
-        if hasattr(self.Method, 'means_') :
-            self.means_ = copy.deepcopy(self.Method.means_)
-
-            ## I hope these arrays are consistently ordered...
-            ## We are mixing our internal storage of muAndSigma with SKLs
-            ## representation of our data, I believe it is fair to say that we
-            ## hand the data to SKL in the same order that we have it stored.
-            for cnt, feat in enumerate(self.features):
-              for center in self.means_:
-                center[cnt] = center[cnt] * self.muAndSigmaFeatures[feat][1] + self.muAndSigmaFeatures[feat][0]
-
-            self.outputDict['outputs']['means'    ] = self.means_
-        if hasattr(self.Method, 'covars_') :
-            self.covars_ = copy.deepcopy(self.Method.covars_)
-
-            ## I hope these arrays are consistently ordered...
-            ## We are mixing our internal storage of muAndSigma with SKLs
-            ## representation of our data, I believe it is fair to say that we
-            ## hand the data to SKL in the same order that we have it stored.
-            for row, rowFeat in enumerate(self.features):
-              for col, colFeat in enumerate(self.features):
-                self.covars_[row,col] = self.covars_[row,col] * self.muAndSigmaFeatures[rowFeat][1] * self.muAndSigmaFeatures[colFeat][1]
-
-            self.outputDict['outputs']['covars'   ] = self.covars_
-        if hasattr(self.Method, 'precs_') :
-            self.precs_ = copy.deepcopy(self.Method.precs_)
-            self.outputDict['outputs']['precs_'   ] = self.precs_
-        if hasattr(self.Method, 'converged_') :
-            if not self.Method.converged_ : self.raiseAnError(RuntimeError, self.SKLtype + '|' + self.SKLsubType + ' did not converged. (from KDD->' + self.SKLsubType + ')')
-            self.converged_ = copy.deepcopy(self.Method.converged_)
-            self.outputDict['outputs']['converged'] = self.converged_
-    elif 'manifold' == self.SKLtype:
-        self.outputDict['outputs']['noComponents'] = copy.deepcopy(self.noComponents_)
-        if hasattr(self.Method, 'embedding_'):
-            self.embeddingVectors_ = copy.deepcopy(self.Method.embedding_)
-            self.outputDict['outputs']['embeddingVectors_'] = copy.deepcopy(self.embeddingVectors_)
-        if hasattr(self.Method, 'reconstruction_error_'):
-            self.reconstructionError_ = copy.deepcopy(self.Method.reconstruction_error_)
-            self.outputDict['outputs']['reconstructionError_'] = copy.deepcopy(self.reconstructionError_)
-    elif 'decomposition' == self.SKLtype:
-        self.outputDict['outputs']['noComponents'] = copy.deepcopy(self.noComponents_)
-        if hasattr(self.Method, 'components_'):
-            self.components_ = copy.deepcopy(self.Method.components_)
-            self.outputDict['outputs']['components'] = self.components_
-        if hasattr(self.Method, 'means_'):
-            self.means_ = copy.deepcopy(self.Method.means_)
-            self.outputDict['outputs']['means'] = self.means_
-        if hasattr(self.Method, 'explained_variance_'):
-            self.explainedVariance_ = copy.deepcopy(self.Method.explained_variance_)
-            self.outputDict['outputs']['explainedVariance'] = self.explainedVariance_
-        if hasattr(self.Method, 'explained_variance_ratio_'):
-            self.explainedVarianceRatio_ = copy.deepcopy(self.Method.explained_variance_ratio_)
-            self.outputDict['outputs']['explainedVarianceRatio'] = self.explainedVarianceRatio_
-    else: print ('Not Implemented yet!...', self.SKLtype)
-
-    # elif 'bicluster' == self.SKLtype:
-    #     if hasattr(self.Method, 'n_clusters') :
-    #         self.noClusters = self.Method.n_clusters
-    #         self.outputDict['outputs']['noClusters'           ] = self.noClusters
-    #     if hasattr(self.Method, 'row_labels_') :
-    #         self.rowLabels_ = self.Method.row_labels_
-    #         self.outputDict['outputs']['rowLabels'            ] = self.rowLabels_
-    #     if hasattr(self.Method, 'column_labels_') :
-    #         self.columnLabels_ = self.Method.column_labels_
-    #         self.outputDict['outputs']['columnLabels'         ] = self.columnLabels_
-    #     if hasattr(self.Method, 'bicluster_') :
-    #         self.biClusters_ = self.Method.biClusters_
-    #         self.outputDict['outputs']['biClusters'           ] = self.biClusters_
->>>>>>> 13a1b01c
-
       if hasattr(self.Method, 'converged_'):
         if not self.Method.converged_:
           self.raiseAnError(RuntimeError, self.SKLtype + '|' + self.SKLsubType + ' did not converged. (from KDD->' + self.SKLsubType + ')')
