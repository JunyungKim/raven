"""
Module where the base class and the specialization of different type of Model are
"""
#for future compatibility with Python 3--------------------------------------------------------------
from __future__ import division, print_function, unicode_literals, absolute_import
import warnings
warnings.simplefilter('default',DeprecationWarning)
#End compatibility block for Python 3----------------------------------------------------------------

#External Modules------------------------------------------------------------------------------------
import os
import copy
import shutil
import numpy as np
import abc
import importlib
import inspect
import sys
import atexit
# to be removed
from scipy import spatial
# to be removed
#External Modules End--------------------------------------------------------------------------------

#Internal Modules------------------------------------------------------------------------------------
from BaseClasses import BaseType
from Assembler import Assembler
import SupervisedLearning
import PostProcessors #import returnFilterInterface
import CustomCommandExecuter
import utils
import TreeStructure
#Internal Modules End--------------------------------------------------------------------------------

#class Model(BaseType):
class Model(utils.metaclass_insert(abc.ABCMeta,BaseType)):
  """
  A model is something that given an input will return an output reproducing some physical model
  it could as complex as a stand alone code, a reduced order model trained somehow or something
  externally build and imported by the user
  """
  validateDict                  = {}
  validateDict['Input'  ]       = []
  validateDict['Output' ]       = []
  validateDict['Sampler']       = []
  testDict                      = {}
  testDict                      = {'class':'','type':[''],'multiplicity':0,'required':False}
  #FIXME: a multiplicity value is needed to control role that can have different class
  #the possible inputs
  validateDict['Input'].append(testDict.copy())
  validateDict['Input'  ][0]['class'       ] = 'DataObjects'
  validateDict['Input'  ][0]['type'        ] = ['TimePoint','TimePointSet','History','Histories']
  validateDict['Input'  ][0]['required'    ] = False
  validateDict['Input'  ][0]['multiplicity'] = 'n'
  validateDict['Input'].append(testDict.copy())
  validateDict['Input'  ][1]['class'       ] = 'Files'
  validateDict['Input'  ][1]['type'        ] = ['']
  validateDict['Input'  ][1]['required'    ] = False
  validateDict['Input'  ][1]['multiplicity'] = 'n'
  #the possible outputs
  validateDict['Output'].append(testDict.copy())
  validateDict['Output' ][0]['class'       ] = 'DataObjects'
  validateDict['Output' ][0]['type'        ] = ['TimePoint','TimePointSet','History','Histories']
  validateDict['Output' ][0]['required'    ] = False
  validateDict['Output' ][0]['multiplicity'] = 'n'
  validateDict['Output'].append(testDict.copy())
  validateDict['Output' ][1]['class'       ] = 'Databases'
  validateDict['Output' ][1]['type'        ] = ['HDF5']
  validateDict['Output' ][1]['required'    ] = False
  validateDict['Output' ][1]['multiplicity'] = 'n'
  validateDict['Output'].append(testDict.copy())
  validateDict['Output' ][2]['class'       ] = 'OutStreamManager'
  validateDict['Output' ][2]['type'        ] = ['Plot','Print']
  validateDict['Output' ][2]['required'    ] = False
  validateDict['Output' ][2]['multiplicity'] = 'n'
  #the possible samplers
  validateDict['Sampler'].append(testDict.copy())
  validateDict['Sampler'][0]['class'       ] ='Samplers'
  validateDict['Sampler'][0]['required'    ] = False
  validateDict['Sampler'][0]['multiplicity'] = 1
  validateDict['Sampler'][0]['type']         = ['MonteCarlo',
                                                'DynamicEventTree',
                                                'Stratified',
                                                'Grid',
                                                'Adaptive',
                                                'AdaptiveDynamicEventTree',
                                                'FactorialDesign',
                                                'ResponseSurfaceDesign',
                                                'SparseGridCollocation',
                                                'Sobol']

  @classmethod
  def generateValidateDict(cls):
    """This method generate a independent copy of validateDict for the calling class"""
    cls.validateDict = copy.deepcopy(Model.validateDict)

  @classmethod
  def specializeValidateDict(cls):
    ''' This method should be overridden to describe the types of input accepted with a certain role by the model class specialization'''
    cls.raiseAnError(NotImplementedError,'The class '+str(cls.__name__)+' has not implemented the method specializeValidateDict')

  @classmethod
  def localValidateMethod(cls,who,what):
    """
    This class method is called to test the compatibility of the class with its possible usage
    @in who: a string identifying the what is the role of what we are going to test (i.e. input, output etc)
    @in what: a list (or a general iterable) that will be playing the 'who' role
    """
    #counting successful matches
    if who not in cls.validateDict.keys(): self.raiseAnError(IOError,'The role '+str(who)+' does not exist in the class '+str(cls))
    for myItemDict in cls.validateDict[who]: myItemDict['tempCounter'] = 0
    for anItem in what:
      anItem['found'] = False
      for tester in cls.validateDict[who]:
        if anItem['class'] == tester['class']:
          if anItem['type'] in tester['type']:
            tester['tempCounter'] +=1
            anItem['found']        = True
            break
    #testing if the multiplicity of the argument is correct
    for tester in cls.validateDict[who]:
      if tester['required']==True:
        if tester['multiplicity']=='n' and tester['tempCounter']<1:
          self.raiseAnError(IOError,'The number of time class = '+str(tester['class'])+' type= ' +str(tester['type'])+' is used as '+str(who)+' is improper')
        if tester['multiplicity']!='n' and tester['tempCounter']!=tester['multiplicity']:
          self.raiseAnError(IOError,'The number of time class = '+str(tester['class'])+' type= ' +str(tester['type'])+' is used as '+str(who)+' is improper')
    #testing if all argument to be tested have been found
    for anItem in what:
      if anItem['found']==False:
<<<<<<< HEAD
        self.raiseAnError(IOError,'It is not possible to use '+anItem['class']+' type= ' +anItem['type']+' as '+who)
=======
        utils.raiseAnError(IOError,cls,'It is not possible to use '+anItem['class']+' type= ' +anItem['type']+' as '+who)
>>>>>>> 1c0202d8
    return True

  def __init__(self):
    BaseType.__init__(self)
    self.subType  = ''
    self.runQueue = []
    self.printTag = 'MODEL'
    self.mods     = utils.returnImportModuleString(inspect.getmodule(self),True)
    self.globs    = {}

  def _readMoreXML(self,xmlNode):
    try: self.subType = xmlNode.attrib['subType']
    except KeyError:
      self.raiseADebug(" Failed in Node: "+str(xmlNode),verbostiy='silent')
      self.raiseAnError(IOError,'missed subType for the model '+self.name)
    del(xmlNode.attrib['subType'])

  def localInputAndChecks(self,xmlNode):
    """place here the additional reading, remember to add initial parameters in the method localAddInitParams"""

  def addInitParams(self,tempDict):
    tempDict['subType'] = self.subType

  def localAddInitParams(self,tempDict):
    """use this function to export to the printer in the base class the additional PERMANENT your local class have"""

  def initialize(self,runInfo,inputs,initDict=None):
    """ this needs to be over written if a re initialization of the model is need it gets called at every beginning of a step
    after this call the next one will be run
    @ In, runInfo is the run info from the jobHandler
    @ In, inputs is a list containing whatever is passed with an input role in the step
    @ In, initDict, optional, dictionary of all objects available in the step is using this model
    """
    pass

  @abc.abstractmethod
  def createNewInput(self,myInput,samplerType,**Kwargs):
    """
    this function have to return a new input that will be submitted to the model, it is called by the sampler
    @in myInput the inputs (list) to start from to generate the new one
    @in samplerType is the type of sampler that is calling to generate a new input
    @in **Kwargs is a dictionary that contains the information coming from the sampler,
         a mandatory key is the sampledVars'that contains a dictionary {'name variable':value}
    @return the new input in a list form
    """
    return [(copy.copy(Kwargs))]

  @abc.abstractmethod
  def run(self,Input,jobHandler):
    """
    This call should be over loaded and should not return any results,
    possible it places a run one of the jobhadler lists!!!
    @in inputs is a list containing whatever is passed with an input role in the step
    @in jobHandler an instance of jobhandler that might be possible used to append a job for parallel running
    """
    pass

  def collectOutput(self,collectFrom,storeTo):
    """
    This call collect the output of the run
    @in collectFrom: where the output is located, the form and the type is model dependent but should be compatible with the storeTo.addOutput method.
    """
    #if a addOutput is present in nameSpace of storeTo it is used
    if 'addOutput' in dir(storeTo): storeTo.addOutput(collectFrom)
    else                          : self.raiseAnError(IOError,'The place where to store the output has not a addOutput method')

  def getAdditionalInputEdits(self,inputInfo):
    """
    Collects additional edits for the sampler to use when creating a new input.  By default does nothing.
    @ In, inputInfo, dictionary in which to add edits
    @ Out, None.
    """
    pass
#
#
#
class Dummy(Model):
  """
  this is a dummy model that just return the effect of the sampler. The values reported as input in the output
  are the output of the sampler and the output is the counter of the performed sampling
  """
  def __init__(self):
    Model.__init__(self)
    self.admittedData = self.__class__.validateDict['Input' ][0]['type'] #the list of admitted data is saved also here for run time checks
    #the following variable are reset at each call of the initialize method
    self.printTag = 'DUMMY MODEL'

  @classmethod
  def specializeValidateDict(cls):
    cls.validateDict['Input' ]                    = [cls.validateDict['Input' ][0]]
    cls.validateDict['Input' ][0]['type'        ] = ['TimePoint','TimePointSet']
    cls.validateDict['Input' ][0]['required'    ] = True
    cls.validateDict['Input' ][0]['multiplicity'] = 1
    cls.validateDict['Output'][0]['type'        ] = ['TimePoint','TimePointSet']

  def _manipulateInput(self,dataIn):
    if len(dataIn)>1: self.raiseAnError(IOError,'Only one input is accepted by the model type '+self.type+' with name '+self.name)
    if type(dataIn[0])!=tuple: inRun = self._inputToInternal(dataIn[0]) #this might happen when a single run is used and the input it does not come from self.createNewInput
    else:                      inRun = dataIn[0][0]
    return inRun

  def _inputToInternal(self,dataIN,full=False):
    """Transform it in the internal format the provided input. dataIN could be either a dictionary (then nothing to do) or one of the admitted data"""
    self.raiseADebug('wondering if a dictionary compatibility should be kept','FIXME')
    if  type(dataIN).__name__ !='dict':
      # NOTICE: THIS IF STATEMENT HERE IS GOING TO BE REMOVED WHEN THE FILEOBJECT CLASS GETS CREATED. STAY TUNED.
      if type(dataIN).__name__ in ['str','unicode','bytes']: self.raiseAnError(IOError,'type "'+type(dataIN).__name__ +'" is not compatible with the model "' + self.type + '" named "' + self.name+'"!')
      # END NOTICE
      if dataIN.type not in self.admittedData: utils.raiseAnError(IOError,'type "'+dataIN.type+'" is not compatible with the model "' + self.type + '" named "' + self.name+'"!')
    if full==True:  length = 0
    if full==False: length = -1
    localInput = {}
    if type(dataIN)!=dict:
      for entries in dataIN.getParaKeys('inputs' ):
        if not dataIN.isItEmpty(): localInput[entries] = copy.copy(np.array(dataIN.getParam('input' ,entries))[length:])
        else:                      localInput[entries] = None
      for entries in dataIN.getParaKeys('outputs'):
        if not dataIN.isItEmpty(): localInput[entries] = copy.copy(np.array(dataIN.getParam('output',entries))[length:])
        else:                      localInput[entries] = None
      #Now if an OutputPlaceHolder is used it is removed, this happens when the input data is not representing is internally manufactured
      if 'OutputPlaceHolder' in dataIN.getParaKeys('outputs'): localInput.pop('OutputPlaceHolder') # this remove the counter from the inputs to be placed among the outputs
    else: localInput = dataIN #here we do not make a copy since we assume that the dictionary is for just for the model usage and any changes are not impacting outside
    return localInput

  def createNewInput(self,myInput,samplerType,**Kwargs):
    """
    here only TimePoint and TimePointSet are accepted a local copy of the values is performed.
    For a TimePoint all value are copied, for a TimePointSet only the last set of entry
    The copied values are returned as a dictionary back
    """
    if len(myInput)>1: self.raiseAnError(IOError,'Only one input is accepted by the model type '+self.type+' with name'+self.name)
    inputDict = self._inputToInternal(myInput[0])
    #test if all sampled variables are in the inputs category of the data
    if set(list(Kwargs['SampledVars'].keys())+list(inputDict.keys())) != set(list(inputDict.keys())):
      self.raiseAnError(IOError,'When trying to sample the input for the model '+self.name+' of type '+self.type+' the sampled variable are '+str(Kwargs['SampledVars'].keys())+' while the variable in the input are'+str(inputDict.keys()))
    for key in Kwargs['SampledVars'].keys(): inputDict[key] = np.atleast_1d(Kwargs['SampledVars'][key])
    if None in inputDict.values(): self.raiseAnError(IOError,'While preparing the input for the model '+self.type+' with name '+self.name+' found an None input variable '+ str(inputDict.items()))
    #the inputs/outputs should not be store locally since they might be used as a part of a list of input for the parallel runs
    #same reason why it should not be used the value of the counter inside the class but the one returned from outside as a part of the input
    return [(inputDict)],copy.copy(Kwargs)

  def run(self,Input,jobHandler):
    """
    The input is a list of one element.
    The element is either a tuple of two dictionary [(InputDictionary, OutputDictionary)] if the input has been created by the  self.createNewInput
    otherwise is one of the accepted data.
    The first is the input the second the output. The output is just the counter
    """
    #this set of test is performed to avoid that if used in a single run we come in with the wrong input structure since the self.createNewInput is not called
    inRun = self._manipulateInput(Input[0])
    def lambdaReturnOut(inRun,prefix): return {'OutputPlaceHolder':np.atleast_1d(np.float(prefix))}
    #lambdaReturnOut = lambda inRun: {'OutputPlaceHolder':np.atleast_1d(np.float(Input[1]['prefix']))}
    jobHandler.submitDict['Internal']((inRun,Input[1]['prefix']),lambdaReturnOut,str(Input[1]['prefix']),metadata=Input[1], modulesToImport = self.mods, globs = self.globs)

  def collectOutput(self,finishedJob,output):
    if finishedJob.returnEvaluation() == -1: self.raiseAnError(AttributeError,"No available Output to collect (Run probabably is not finished yet)")
    evaluation = finishedJob.returnEvaluation()
    if type(evaluation[1]).__name__ == "tuple": outputeval = evaluation[1][0]
    else                                      : outputeval = evaluation[1]
    exportDict = {'input_space_params':evaluation[0],'output_space_params':outputeval,'metadata':finishedJob.returnMetadata()}
    if output.type == 'HDF5': output.addGroupDataObjects({'group':self.name+str(finishedJob.identifier)},exportDict,False)
    else:
      for key in exportDict['input_space_params' ] :
        if key in output.getParaKeys('inputs'): output.updateInputValue (key,exportDict['input_space_params' ][key])
      for key in exportDict['output_space_params'] :
        if key in output.getParaKeys('outputs'): output.updateOutputValue(key,exportDict['output_space_params'][key])
      for key in exportDict['metadata'] : output.updateMetadata(key,exportDict['metadata'][key])
#
#
#
class ROM(Dummy):
  """ROM stands for Reduced Order Model. All the models here, first learn than predict the outcome"""
  @classmethod
  def specializeValidateDict(cls):
    cls.validateDict['Input' ]                    = [cls.validateDict['Input' ][0]]
    cls.validateDict['Input' ][0]['required'    ] = True
    cls.validateDict['Input' ][0]['multiplicity'] = 1
    cls.validateDict['Output'][0]['type'        ] = ['TimePoint','TimePointSet']

  def __init__(self):
    Dummy.__init__(self)
    self.initializationOptionDict = {}          # ROM initialization options
    self.amITrained                = False      # boolean flag, is the ROM trained?
    self.howManyTargets            = 0          # how many targets?
    self.SupervisedEngine          = {}         # dict of ROM instances (== number of targets => keys are the targets)
    self.printTag = 'ROM MODEL'

  def __getstate__(self):
    """
    Overwrite state (for pickle-ing)
    we do not pickle the HDF5 (C++) instance
    but only the info to re-load it
    """
    # capture what is normally pickled
    state = self.__dict__.copy()
    if not self.amITrained:
      a = state.pop("SupervisedEngine")
      del a
    return state

  def __setstate__(self, newstate):
    self.__dict__.update(newstate)
    if not self.amITrained:
      targets = self.initializationOptionDict['Target'].split(',')
      self.howManyTargets = len(targets)
      self.SupervisedEngine = {}
      for target in targets:
        self.initializationOptionDict['Target'] = target
        self.SupervisedEngine[target] =  SupervisedLearning.returnInstance(self.subType,self,**self.initializationOptionDict)

  def _readMoreXML(self,xmlNode):
    Dummy._readMoreXML(self, xmlNode)
    for child in xmlNode:
      if child.attrib:
        if child.tag not in self.initializationOptionDict.keys():
          self.initializationOptionDict[child.tag]={}
        self.initializationOptionDict[child.tag][child.text]=child.attrib
      else:
        try: self.initializationOptionDict[child.tag] = int(child.text)
        except ValueError:
          try: self.initializationOptionDict[child.tag] = float(child.text)
          except ValueError: self.initializationOptionDict[child.tag] = child.text
    #the ROM is instanced and initialized
    # check how many targets
    if not 'Target' in self.initializationOptionDict.keys(): self.raiseAnError(IOError,'No Targets specified!!!')
    targets = self.initializationOptionDict['Target'].split(',')
    self.howManyTargets = len(targets)
    for target in targets:
      self.initializationOptionDict['Target'] = target
      self.SupervisedEngine[target] =  SupervisedLearning.returnInstance(self.subType,self,**self.initializationOptionDict)
    self.mods.extend(utils.returnImportModuleString(inspect.getmodule(self.SupervisedEngine.values()[0])))
    self.mods.extend(utils.returnImportModuleString(inspect.getmodule(SupervisedLearning)))

  def printXML(self,options=None):
    '''
      Called by the OutStreamPrint object to cause the ROM to print itself to file.
      @ In, options, the options to use in printing, including filename, things to print, etc.
    '''
    if options:
      if ('filenameroot' in options.keys()): filenameLocal = options['filenameroot']
      else: filenameLocal = self.name + '_dump'
    else: options={}
    tree=self._localBuildPrintTree(options)
    msg=tree.stringNodeTree()
    file(filenameLocal+'.xml','w').writelines(msg)
    utils.raiseAMessage(self,'ROM XML printed to "'+filenameLocal+'"')

  def _localBuildPrintTree(self,options=None):
    node = TreeStructure.Node('ReducedOrderModel')
    tree = TreeStructure.NodeTree(node)
    #tree._setrootnode(node)
    if 'target' in options.keys():
      targets = options['target'].split(',')
    else:
      targets = 'all'
    if 'all' in targets:
      targets = list(key for key in self.SupervisedEngine.keys())
    for key,target in self.SupervisedEngine.items():
      if key in targets:
        target.printXML(node,options)
    return tree

  def reset(self):
    """
    Reset the ROM
    @ In,  None
    @ Out, None
    """
    for instrom in self.SupervisedEngine.values(): instrom.reset()
    self.amITrained   = False

  def addInitParams(self,originalDict):
    """the ROM setting parameters are added"""
    ROMdict = {}
    for target, instrom in self.SupervisedEngine.items(): ROMdict[self.name + '|' + target] = instrom.returnInitialParameters()
    for key in ROMdict.keys(): originalDict[key] = ROMdict[key]

  def train(self,trainingSet):
    """Here we do the training of the ROM"""
    """Fit the model according to the given training data.
    @in X : {array-like, sparse matrix}, shape = [n_samples, n_features] Training vector, where n_samples in the number of samples and n_features is the number of features.
    @in y : array-like, shape = [n_samples] Target vector relative to X class_weight : {dict, 'auto'}, optional Weights associated with classes. If not given, all classes
            are supposed to have weight one."""
    if type(trainingSet).__name__ == 'ROM':
      self.howManyTargets           = copy.deepcopy(trainingSet.howManyTargets)
      self.initializationOptionDict = copy.deepcopy(trainingSet.initializationOptionDict)
      self.trainingSet              = copy.copy(trainingSet.trainingSet)
      self.amITrained               = copy.deepcopy(trainingSet.amITrained)
      self.SupervisedEngine         = copy.deepcopy(trainingSet.SupervisedEngine)
    else:
      self.trainingSet = copy.copy(self._inputToInternal(trainingSet,full=True))
      self.amITrained = True
      for instrom in self.SupervisedEngine.values():
        instrom.train(self.trainingSet)
        self.aimITrained = self.amITrained and instrom.amITrained
      self.raiseADebug('add self.amITrained to currentParamters','FIXME')

  def confidence(self,request,target = None):
    """
    This is to get a value that is inversely proportional to the confidence that we have
    forecasting the target value for the given set of features. The reason to chose the inverse is because
    in case of normal distance this would be 1/distance that could be infinity
    @ In, request, datatype, feature coordinates (request)
    @ In, target, string, optional, target name (by default the first target entered in the input file)
    """
    inputToROM = self._inputToInternal(request)
    if target != None: return self.SupervisedEngine[target].confidence(inputToROM)
    else             : return self.SupervisedEngine.values()[0].confidence(inputToROM)

  def evaluate(self,request, target = None):
    """
    when the ROM is used directly without need of having the sampler passing in the new values evaluate instead of run should be used
    @ In, request, datatype, feature coordinates (request)
    @ In, target, string, optional, target name (by default the first target entered in the input file)
    """
    inputToROM = self._inputToInternal(request)
    if target != None: return self.SupervisedEngine[target].evaluate(inputToROM)
    else             : return self.SupervisedEngine.values()[0].evaluate(inputToROM)

  def __externalRun(self,inRun):
    returnDict = {}
    for target in self.SupervisedEngine.keys(): returnDict[target] = self.evaluate(inRun,target)
    return returnDict

  def run(self,Input,jobHandler):
    """This call run a ROM as a model"""
    inRun = self._manipulateInput(Input[0])
    jobHandler.submitDict['Internal']((inRun,),self.__externalRun,str(Input[1]['prefix']),metadata=Input[1],modulesToImport=self.mods, globs = self.globs)
#
#
#
class ExternalModel(Dummy):
  """ External model class: this model allows to interface with an external python module"""
  @classmethod
  def specializeValidateDict(cls):
    #one data is needed for the input
    # FIXME self.raiseAMessage('think about how to import the roles to allowed class for the external model. For the moment we have just all','FIXME')
    pass
  def __init__(self):
    """
    Constructor
    @ In, None
    @ Out, None
    """
    Dummy.__init__(self)
    self.sim                      = None
    self.modelVariableValues      = {}                                                                                                       # dictionary of variable values for the external module imported at runtime
    self.modelVariableType        = {}                                                                                                       # dictionary of variable types, used for consistency checks
    self._availableVariableTypes = ['float','bool','int','ndarray','float16','float32','float64','float128','int16','int32','int64','bool8'] # available data types
    self._availableVariableTypes = self._availableVariableTypes + ['numpy.'+item for item in self._availableVariableTypes]                   # as above
    self.printTag                 = 'EXTERNAL MODEL'
    self.initExtSelf              = utils.Object()

  def initialize(self,runInfo,inputs,initDict=None):
    """
    Initialize method for the model
    @ In, runInfo is the run info from the jobHandler
    @ In, inputs is a list containing whatever is passed with an input role in the step
    @ In, initDict, optional, dictionary of all objects available in the step is using this model
    """
    for key in self.modelVariableType.keys(): self.modelVariableType[key] = None
    if 'initialize' in dir(self.sim): self.sim.initialize(self.initExtSelf,runInfo,inputs)
    Dummy.initialize(self, runInfo, inputs)
    self.mods.extend(utils.returnImportModuleString(inspect.getmodule(self.sim)))

  def createNewInput(self,myInput,samplerType,**Kwargs):
    """
    Function to create a new input, through the info contained in Kwargs
    @ In, myInput, list of original inputs
    @ In, samplerType, string, sampler type (e.g. MonteCarlo, DET, etc.)
    @ In, Kwargs, dictionary containing information useful for creation of a newer input (e.g. sampled variables, etc.)
    """
    modelVariableValues ={}
    for key in Kwargs['SampledVars'].keys(): modelVariableValues[key] = Kwargs['SampledVars'][key]
    if 'createNewInput' in dir(self.sim):
      extCreateNewInput = self.sim.createNewInput(self,myInput,samplerType,**Kwargs)
      if extCreateNewInput== None: self.raiseAnError(AttributeError,'in external Model '+self.ModuleToLoad+' the method createNewInput must return something. Got: None')
      return ([(extCreateNewInput)],copy.copy(Kwargs)),copy.copy(modelVariableValues)
    else: return Dummy.createNewInput(self, myInput,samplerType,**Kwargs),copy.copy(modelVariableValues)

  def _readMoreXML(self,xmlNode):
    """
    Function to read the peace of input belongs to this model
    @ In, xmlTree object, xml node containg the peace of input that belongs to this model
    """
    Model._readMoreXML(self, xmlNode)
    if 'ModuleToLoad' in xmlNode.attrib.keys():
      self.ModuleToLoad = os.path.split(str(xmlNode.attrib['ModuleToLoad']))[1]
      if (os.path.split(str(xmlNode.attrib['ModuleToLoad']))[0] != ''):
        abspath = os.path.abspath(os.path.split(str(xmlNode.attrib['ModuleToLoad']))[0])
        if '~' in abspath:abspath = os.path.expanduser(abspath)
        if os.path.exists(abspath): os.sys.path.append(abspath)
        else: self.raiseAnError(IOError,'The path provided for the external model does not exist!!! Got: ' + abspath)
    else: self.raiseAnError(IOError,'ModuleToLoad not provided for module externalModule')
    # load the external module and point it to self.sim
    self.sim = utils.importFromPath(str(xmlNode.attrib['ModuleToLoad']))
    # check if there are variables and, in case, load them
    for son in xmlNode:
      if son.tag=='variable':
        if len(son.attrib.keys()) > 0: self.raiseAnError(IOError,'the block '+son.tag+' named '+son.text+' should not have attributes!!!!!')
        self.modelVariableType[son.text] = None
    # check if there are other information that the external module wants to load
    if '_readMoreXML' in dir(self.sim): self.sim._readMoreXML(self,xmlNode)

  def __externalRun(self, Input, modelVariables):
    """
    Method that performs the actual run of the imported external model (separated from run method for parallelization purposes)
    @ In, Input, list, list of the inputs needed for running the model
    """
    externalSelf        = utils.Object()
    #self.sim=__import__(self.ModuleToLoad)
    modelVariableValues = {}
    for key in self.modelVariableType.keys(): modelVariableValues[key] = None
    for key,value in self.initExtSelf.__dict__.items():
      CustomCommandExecuter.execCommand('self.'+ key +' = copy.copy(object)',self=externalSelf,object=value)  # exec('externalSelf.'+ key +' = copy.copy(value)')
      modelVariableValues[key] = copy.copy(value)
    for key in Input.keys(): modelVariableValues[key] = copy.copy(Input[key])
    if 'createNewInput' not in dir(self.sim):
      for key in Input.keys(): modelVariableValues[key] = copy.copy(Input[key])
      for key in self.modelVariableType.keys() : CustomCommandExecuter.execCommand('self.'+ key +' = copy.copy(object["'+key+'"])',self=externalSelf,object=modelVariableValues) #exec('externalSelf.'+ key +' = copy.copy(modelVariableValues[key])')  #self.__uploadSolution()
    self.sim.run(externalSelf, Input)
    for key in self.modelVariableType.keys()   : CustomCommandExecuter.execCommand('object["'+key+'"]  = copy.copy(self.'+key+')',self=externalSelf,object=modelVariableValues) #exec('modelVariableValues[key]  = copy.copy(externalSelf.'+key+')') #self.__pointSolution()
    for key in self.initExtSelf.__dict__.keys(): CustomCommandExecuter.execCommand('self.' +key+' = copy.copy(object.'+key+')',self=self.initExtSelf,object=externalSelf) #exec('self.initExtSelf.' +key+' = copy.copy(externalSelf.'+key+')')
    if None in self.modelVariableType.values():
      errorfound = False
      for key in self.modelVariableType.keys():
        self.modelVariableType[key] = type(modelVariableValues[key]).__name__
        if self.modelVariableType[key] not in self._availableVariableTypes:
          if not errorfound: self.raiseADebug('Unsupported type found. Available ones are: '+ str(self._availableVariableTypes).replace('[','').replace(']', ''),verbosity='silent')
          errorfound = True
          self.raiseADebug('variable '+ key+' has an unsupported type -> '+ self.modelVariableType[key],verbosity='silent')
      if errorfound: self.raiseAnError(RuntimeError,'Errors detected. See above!!')
    return copy.copy(modelVariableValues),self

  def run(self,Input,jobHandler):
    """
    Method that performs the actual run of the imported external model
    @ In, Input, list, list of the inputs needed for running the model
    @ In, jobHandler, jobHandler object, jobhandler instance
    """
    inRun = copy.copy(self._manipulateInput(Input[0][0]))
    jobHandler.submitDict['Internal']((inRun,Input[1],),self.__externalRun,str(Input[0][1]['prefix']),metadata=Input[0][1], modulesToImport = self.mods, globs = self.globs)

  def collectOutput(self,finishedJob,output):
    """
    Method that collects the outputs from the previous run
    @ In, finishedJob, InternalRunner object, instance of the run just finished
    @ In, output, "DataObjects" object, output where the results of the calculation needs to be stored
    """
    if finishedJob.returnEvaluation() == -1: self.raiseAnError(RuntimeError,"No available Output to collect (Run probabably is not finished yet)")
    def typeMatch(var,var_type_str):
      type_var = type(var)
      return type_var.__name__ == var_type_str or \
        type_var.__module__+"."+type_var.__name__ == var_type_str
    # check type consistency... This is needed in order to keep under control the external model... In order to avoid problems in collecting the outputs in our internal structures
    instanciatedSelf = finishedJob.returnEvaluation()[1][1]
    outcomes         = finishedJob.returnEvaluation()[1][0]
    for key in instanciatedSelf.modelVariableType.keys():
      if not (typeMatch(outcomes[key],instanciatedSelf.modelVariableType[key])):
        self.raiseAnError(RuntimeError,'type of variable '+ key + ' is ' + str(type(outcomes[key]))+' and mismatches with respect to the input ones (' + instanciatedSelf.modelVariableType[key] +')!!!')
    Dummy.collectOutput(self, finishedJob, output)
#
#
#
class Code(Model):
  """this is the generic class that import an external code into the framework"""
  CodeInterfaces = importlib.import_module("CodeInterfaces")
  @classmethod
  def specializeValidateDict(cls):
    #FIXME think about how to import the roles to allowed class for the codes. For the moment they are not specialized by executable
    cls.validateDict['Input'] = [cls.validateDict['Input'][1]]

  def __init__(self):
    Model.__init__(self)
    self.executable         = ''   #name of the executable (abs path)
    self.oriInputFiles      = []   #list of the original input files (abs path)
    self.workingDir         = ''   #location where the code is currently running
    self.outFileRoot        = ''   #root to be used to generate the sequence of output files
    self.currentInputFiles  = []   #list of the modified (possibly) input files (abs path)
    self.codeFlags          = None #flags that need to be passed into code interfaces(if present)
    #if alias are defined in the input it defines a mapping between the variable names in the framework and the one for the generation of the input
    #self.alias[framework variable name] = [input code name]. For Example, for a MooseBasedApp, the alias would be self.alias['internal_variable_name'] = 'Material|Fuel|thermal_conductivity'
    self.alias              = {}
    self.printTag           = 'CODE MODEL'
    self.lockedFileName     = "ravenLocked.raven"

  def _readMoreXML(self,xmlNode):
    """extension of info to be read for the Code(model) as well as the code interface, and creates the interface.
    @ In: xmlNode, node object
    @ Out: None.
    """
    Model._readMoreXML(self, xmlNode)
    self.clargs={'text':'', 'input':{'noarg':[]}, 'pre':'', 'post':''} #output:''
    self.fargs={'input':{}, 'output':''}
    for child in xmlNode:
      if child.tag =='executable':
        self.executable = str(child.text)
      elif child.tag =='alias':
        # the input would be <alias variable='internal_variable_name'>Material|Fuel|thermal_conductivity</alias>
        if 'variable' in child.attrib.keys(): self.alias[child.attrib['variable']] = child.text
        else: self.raiseAnError(IOError,'not found the attribute variable in the definition of one of the alias for code model '+str(self.name))
      elif child.tag == 'clargs':
        argtype = child.attrib['type']      if 'type'      in child.attrib.keys() else None
        arg     = child.attrib['arg']       if 'arg'       in child.attrib.keys() else None
        ext     = child.attrib['extension'] if 'extension' in child.attrib.keys() else None
        if argtype == None: self.raiseAnError(IOError,'"type" for clarg not specified!')
        elif argtype == 'text':
          if ext != None: self.raiseAWarning('"text" nodes only accept "type" and "arg" attributes! Ignoring "extension"...')
          if arg == None: self.raiseAnError(IOError,'"arg" for clarg '+argtype+' not specified! Enter text to be used.')
          self.clargs['text']=arg
        elif argtype == 'input':
          if ext == None: self.raiseAnError(IOError,'"extension" for clarg '+argtype+' not specified! Enter filetype to be listed for this flag.')
          if arg == None: self.clargs['input']['noarg'].append(ext)
          else:
            if arg not in self.clargs['input'].keys(): self.clargs['input'][arg]=[]
            self.clargs['input'][arg].append(ext)
        elif argtype == 'output':
          if arg == None: self.raiseAnError(IOError,'"arg" for clarg '+argtype+' not specified! Enter flag for output file specification.')
          self.clargs['output'] = arg
        elif argtype == 'prepend':
          if ext != None: self.raiseAWarning('"prepend" nodes only accept "type" and "arg" attributes! Ignoring "extension"...')
          if arg == None: self.raiseAnError(IOError,'"arg" for clarg '+argtype+' not specified! Enter text to be used.')
          self.clargs['pre'] = arg
        elif argtype == 'postpend':
          if ext != None: self.raiseAWarning('"postpend" nodes only accept "type" and "arg" attributes! Ignoring "extension"...')
          if arg == None: self.raiseAnError(IOError,'"arg" for clarg '+argtype+' not specified! Enter text to be used.')
          self.clargs['post'] = arg
        else: self.raiseAnError(IOError,'clarg type '+argtype+' not recognized!')
      elif child.tag == 'fileargs':
        argtype = child.attrib['type']      if 'type'      in child.attrib.keys() else None
        arg     = child.attrib['arg']       if 'arg'       in child.attrib.keys() else None
        ext     = child.attrib['extension'] if 'extension' in child.attrib.keys() else None
        if argtype == None: self.raiseAnError(IOError,'"type" for filearg not specified!')
        elif argtype == 'input':
          if arg == None: self.raiseAnError(IOError,'filearg type "input" requires the template variable be specified in "arg" attribute!')
          if ext == None: self.raiseAnError(IOError,'filearg type "input" requires the auxiliary file extension be specified in "ext" attribute!')
          self.fargs['input'][arg]=[ext]
        elif argtype == 'output':
          if self.fargs['output']!='': self.raiseAnError(IOError,'output fileargs already specified!  You can only specify one output fileargs node.')
          if arg == None: self.raiseAnError(IOError,'filearg type "output" requires the template variable be specified in "arg" attribute!')
          self.fargs['output']=arg
        else: self.raiseAnError(IOError,'filearg type '+argtype+' not recognized!')
    if self.executable == '': self.raiseAnError(IOError,'not found the node <executable> in the body of the code model '+str(self.name))
    if '~' in self.executable: self.executable = os.path.expanduser(self.executable)
    abspath = os.path.abspath(self.executable)
    if os.path.exists(abspath):
      self.executable = abspath
    else: self.raiseAMessage('not found executable '+self.executable,'ExceptedError')
    self.code = Code.CodeInterfaces.returnCodeInterface(self.subType,self,self.messageHandler)
    self.code.readMoreXML(xmlNode)
    self.code.setInputExtension(list(a for b in (c for c in self.clargs['input'].values()) for a in b))
    self.code.addInputExtension(list(a for b in (c for c in self.fargs ['input'].values()) for a in b))
    self.code.addDefaultExtension()

  def addInitParams(self,tempDict):
    """extension of addInitParams for the Code(model)"""
    Model.addInitParams(self, tempDict)
    tempDict['executable']=self.executable
    for key, value in self.alias.items():
      tempDict['The code variable '+str(value)+' it is filled using the framework variable '] = key

  def addCurrentSetting(self,originalDict):
    """extension of addInitParams for the Code(model)"""
    originalDict['current working directory'] = self.workingDir
    originalDict['current output file root' ] = self.outFileRoot
    originalDict['current input file'       ] = self.currentInputFiles
    originalDict['original input file'      ] = self.oriInputFiles

  def getAdditionalInputEdits(self,inputInfo):
    """
    Adds input edits besides the sampledVars to the inputInfo dictionary. Called by the sampler.
    @ In, inputInfo, dictionary object
    @Out, None.
    """
    inputInfo['additionalEdits']=self.fargs

  def initialize(self,runInfoDict,inputFiles,initDict=None):
    """initialize some of the current setting for the runs and generate the working
       directory with the starting input files"""

    self.workingDir               = os.path.join(runInfoDict['WorkingDir'],runInfoDict['stepName']) #generate current working dir
    runInfoDict['TempWorkingDir'] = self.workingDir
    try: os.mkdir(self.workingDir)
    except OSError:
      self.raiseAWarning('current working dir '+self.workingDir+' already exists, this might imply deletion of present files')
      if utils.checkIfPathAreAccessedByAnotherProgram(self.workingDir,3.0): self.raiseAWarning('directory '+ self.workingDir + ' is likely used by another program!!! ')
      if utils.checkIfLockedRavenFileIsPresent(self.workingDir,self.lockedFileName): self.raiseAnError(RuntimeError, self, "another instance of RAVEN is running in the working directory "+ self.workingDir+". Please check your input!")
    # register function to remove the locked file at the end of execution
    atexit.register(lambda filenamelocked: os.remove(filenamelocked),os.path.join(self.workingDir,self.lockedFileName))
    for inputFile in inputFiles: shutil.copy(inputFile,self.workingDir)
    self.raiseADebug('original input files copied in the current working dir: '+self.workingDir)
    self.raiseADebug('files copied:')
    self.raiseADebug( '  '+str(inputFiles))
    self.oriInputFiles = []
    for i in range(len(inputFiles)): self.oriInputFiles.append(os.path.join(self.workingDir,os.path.split(inputFiles[i])[1]))
    self.currentInputFiles        = None
    self.outFileRoot              = None

  def createNewInput(self,currentInput,samplerType,**Kwargs):
    """ This function creates a new input
        It is called from a sampler to get the implementation specific for this model"""
    Kwargs['executable'] = self.executable
    found = False
    for index, inputFile in enumerate(currentInput):
      if inputFile.endswith(self.code.getInputExtension()):
        found = True
        break
    if not found: self.raiseAnError(IOError,'None of the input files has one of the extensions requested by code '
                                  + self.subType +': ' + ' '.join(self.code.getInputExtension()))
    Kwargs['outfile'] = 'out~'+os.path.split(currentInput[index])[1].split('.')[0]
    if len(self.alias.keys()) != 0: Kwargs['alias']   = self.alias
    return (self.code.createNewInput(currentInput,self.oriInputFiles,samplerType,**Kwargs),Kwargs)

  def run(self,inputFiles,jobHandler):
    """append a run at the externalRunning list of the jobHandler"""
    self.currentInputFiles = inputFiles[0]
    executeCommand, self.outFileRoot = self.code.genCommand(self.currentInputFiles,self.executable, flags=self.clargs, fileargs=self.fargs)
    #executeCommand, self.outFileRoot = self.code.generateCommand(self.currentInputFiles,self.executable)
    jobHandler.submitDict['External'](executeCommand,self.outFileRoot,jobHandler.runInfoDict['TempWorkingDir'],metadata=inputFiles[1],codePointer=self.code)
    found = False
    for index, inputFile in enumerate(self.currentInputFiles):
      if inputFile.endswith(self.code.getInputExtension()):
        found = True
        break
    if not found: self.raiseAnError(IOError,'None of the input files has one of the extensions requested by code '
                                  + self.subType +': ' + ' '.join(self.getInputExtension()))
    self.raiseAMessage('job "'+ self.currentInputFiles[index].split('/')[-1].split('.')[-2] +'" submitted!')

  def collectOutput(self,finisishedjob,output):
    """collect the output file in the output object"""
    if 'finalizeCodeOutput' in dir(self.code):
      out = self.code.finalizeCodeOutput(finisishedjob.command,finisishedjob.output,self.workingDir)
      if out: finisishedjob.output = out
    # TODO This errors if output doesn't have .type (csv for example), it will be necessary a file class
    attributes={"input_file":self.currentInputFiles,"type":"csv","name":os.path.join(self.workingDir,finisishedjob.output+'.csv')}
    metadata = finisishedjob.returnMetadata()
    if metadata: attributes['metadata'] = metadata
    #FIXME this try-except catches too many of the wrong kind of error -> do we want to check output type?
    try: output.addGroup(attributes,attributes)
    except AttributeError:
      output.addOutput(os.path.join(self.workingDir,finisishedjob.output) + ".csv",attributes)
      if metadata:
        for key,value in metadata.items(): output.updateMetadata(key,value,attributes)
#
#
#
class Projector(Model):
  """Projector is a data manipulator"""
  @classmethod
  def specializeValidateDict(cls):
    pass
    #FIXME self.raiseAMessage('PROJECTOR','Remember to add the data type supported the class filter')

  def __init__(self):
    Model.__init__(self)
    self.printTag = 'PROJECTOR MODEL'

  def _readMoreXML(self,xmlNode):
    Model._readMoreXML(self, xmlNode)
    self.code = PostProcessors.returnInstance(self.subType,self)
    self.code._readMoreXML(xmlNode)

  def addInitParams(self,tempDict):
    Model.addInitParams(self, tempDict)

  def initialize(self,runInfoDict,myInput,initDict=None):
    if myInput.type == 'ROM':
      pass
    #initialize some of the current setting for the runs and generate the working
    #   directory with the starting input files
    self.workingDir               = os.path.join(runInfoDict['WorkingDir'],runInfoDict['stepName']) #generate current working dir
    runInfoDict['TempWorkingDir'] = self.workingDir
    try:                   os.mkdir(self.workingDir)
    except AttributeError: self.raiseAWarning('current working dir '+self.workingDir+' already exists, this might imply deletion of present files')
    return

  def run(self,inObj,outObj):
    """run calls the interface finalizer"""
    self.interface.run(inObj,outObj,self.workingDir)
#
#
#
class PostProcessor(Model, Assembler):
  """PostProcessor is an Action System. All the models here, take an input and perform an action"""
  @classmethod
  def specializeValidateDict(cls):
    cls.validateDict['Input']                    = [cls.validateDict['Input' ][0]]
    cls.validateDict['Input'][0]['required'    ] = False
    cls.validateDict['Input'].append(cls.testDict.copy())
    cls.validateDict['Input'  ][1]['class'       ] = 'Databases'
    cls.validateDict['Input'  ][1]['type'        ] = ['HDF5']
    cls.validateDict['Input'  ][1]['required'    ] = False
    cls.validateDict['Input'  ][1]['multiplicity'] = 'n'
    cls.validateDict['Input'].append(cls.testDict.copy())
    cls.validateDict['Input'  ][2]['class'       ] = 'DataObjects'
    cls.validateDict['Input'  ][2]['type'        ] = ['TimePoint','TimePointSet','History','Histories']
    cls.validateDict['Input'  ][2]['required'    ] = False
    cls.validateDict['Input'  ][2]['multiplicity'] = 'n'
    cls.validateDict['Output'].append(cls.testDict.copy())
    cls.validateDict['Output' ][0]['class'       ] = 'Files'
    cls.validateDict['Output' ][0]['type'        ] = ['']
    cls.validateDict['Output' ][0]['required'    ] = False
    cls.validateDict['Output' ][0]['multiplicity'] = 'n'
    cls.validateDict['Output' ][1]['class'       ] = 'DataObjects'
    cls.validateDict['Output' ][1]['type'        ] = ['TimePoint','TimePointSet','History','Histories']
    cls.validateDict['Output' ][1]['required'    ] = False
    cls.validateDict['Output' ][1]['multiplicity'] = 'n'
    cls.validateDict['Output'].append(cls.testDict.copy())
    cls.validateDict['Output' ][2]['class'       ] = 'Databases'
    cls.validateDict['Output' ][2]['type'        ] = ['HDF5']
    cls.validateDict['Output' ][2]['required'    ] = False
    cls.validateDict['Output' ][2]['multiplicity'] = 'n'
    cls.validateDict['Output'].append(cls.testDict.copy())
    cls.validateDict['Output' ][3]['class'       ] = 'OutStreamManager'
    cls.validateDict['Output' ][3]['type'        ] = ['Plot','Print']
    cls.validateDict['Output' ][3]['required'    ] = False
    cls.validateDict['Output' ][3]['multiplicity'] = 'n'
    cls.validateDict['Function'] = [cls.testDict.copy()]
    cls.validateDict['Function'  ][0]['class'       ] = 'Functions'
    cls.validateDict['Function'  ][0]['type'        ] = ['External','Internal']
    cls.validateDict['Function'  ][0]['required'    ] = False
    cls.validateDict['Function'  ][0]['multiplicity'] = '1'
    cls.validateDict['ROM'] = [cls.testDict.copy()]
    cls.validateDict['ROM'       ][0]['class'       ] = 'Models'
    cls.validateDict['ROM'       ][0]['type'        ] = ['ROM']
    cls.validateDict['ROM'       ][0]['required'    ] = False
    cls.validateDict['ROM'       ][0]['multiplicity'] = '1'

  def __init__(self):
    Model.__init__(self)
    self.input  = {}     # input source
    self.action = None   # action
    self.workingDir = ''
    self.printTag = 'POSTPROCESSOR MODEL'

  def whatDoINeed(self):
    """
    This method is used mainly by the Simulation class at the Step construction stage.
    It is used for inquiring the class, which is implementing the method, about the kind of objects the class needs to
    be initialize. It is an abstract method -> It must be implemented in the derived class!
    NB. In this implementation, the method only calls the self.interface.whatDoINeed() method
    @ In , None, None
    @ Out, needDict, dictionary of objects needed (class:tuple(object type{if None, Simulation does not check the type}, object name))
    """
    return self.interface.whatDoINeed()

  def generateAssembler(self,initDict):
    """
    This method is used mainly by the Simulation class at the Step construction stage.
    It is used for sending to the instanciated class, which is implementing the method, the objects that have been requested through "whatDoINeed" method
    It is an abstract method -> It must be implemented in the derived class!
    NB. In this implementation, the method only calls the self.interface.generateAssembler(initDict) method
    @ In , initDict, dictionary ({'mainClassName(e.g., Databases):{specializedObjectName(e.g.,DatabaseForSystemCodeNamedWolf):ObjectInstance}'})
    @ Out, None, None
    """
    self.interface.generateAssembler(initDict)

  def _readMoreXML(self,xmlNode):
    Model._readMoreXML(self, xmlNode)
    self.interface = PostProcessors.returnInstance(self.subType,self)
    self.interface._readMoreXML(xmlNode)

  def addInitParams(self,tempDict):
    Model.addInitParams(self, tempDict)

  def initialize(self,runInfo,inputs, initDict=None):
    """initialize some of the current setting for the runs and generate the working
       directory with the starting input files"""
    self.workingDir               = os.path.join(runInfo['WorkingDir'],runInfo['stepName']) #generate current working dir
    self.interface.initialize(runInfo, inputs, initDict)
    self.mods.extend(utils.returnImportModuleString(inspect.getmodule(PostProcessors)))

  def run(self,Input,jobHandler):
    """run calls the interface finalizer"""
    if len(Input) > 0 : jobHandler.submitDict['Internal']((Input,),self.interface.run,str(0),modulesToImport = self.mods, globs = self.globs)
    else: jobHandler.submitDict['Internal']((None,),self.interface.run,str(0),modulesToImport = self.mods, globs = self.globs)

  def collectOutput(self,finishedjob,output):
    self.interface.collectOutput(finishedjob,output)

  def createNewInput(self,myInput,samplerType,**Kwargs):
    """just for compatibility"""
    return self.interface.inputToInternal(self,myInput)

"""
 Factory......
"""
__base = 'model'
__interFaceDict = {}
__interFaceDict['Dummy'         ] = Dummy
__interFaceDict['ROM'           ] = ROM
__interFaceDict['ExternalModel' ] = ExternalModel
__interFaceDict['Code'          ] = Code
__interFaceDict['Projector'     ] = Projector
__interFaceDict['PostProcessor' ] = PostProcessor
#__interFaceDict                   = (__interFaceDict.items()+CodeInterfaces.__interFaceDict.items()) #try to use this and remove the code interface
__knownTypes                      = list(__interFaceDict.keys())

#here the class methods are called to fill the information about the usage of the classes
for classType in __interFaceDict.values():
  classType.generateValidateDict()
  classType.specializeValidateDict()

def addKnownTypes(newDict):
  for name,value in newDict.items():
    __interFaceDict[name]=value
    __knownTypes.append(name)

def knownTypes():
  return __knownTypes

def returnInstance(Type,caller):
  '''This function return an instance of the request model type'''
  try: return __interFaceDict[Type]()
  except KeyError: caller.raiseAnError(NameError,'MODELS','not known '+__base+' type '+Type)

def validate(className,role,what,caller):
  """This is the general interface for the validation of a model usage"""
  if className in __knownTypes: return __interFaceDict[className].localValidateMethod(role,what)
  else : caller.raiseAnError(IOError,'MODELS','the class '+str(className)+' it is not a registered model')<|MERGE_RESOLUTION|>--- conflicted
+++ resolved
@@ -127,11 +127,7 @@
     #testing if all argument to be tested have been found
     for anItem in what:
       if anItem['found']==False:
-<<<<<<< HEAD
-        self.raiseAnError(IOError,'It is not possible to use '+anItem['class']+' type= ' +anItem['type']+' as '+who)
-=======
-        utils.raiseAnError(IOError,cls,'It is not possible to use '+anItem['class']+' type= ' +anItem['type']+' as '+who)
->>>>>>> 1c0202d8
+        cls.raiseAnError(IOError,'It is not possible to use '+anItem['class']+' type= ' +anItem['type']+' as '+who)
     return True
 
   def __init__(self):
@@ -240,7 +236,7 @@
       # NOTICE: THIS IF STATEMENT HERE IS GOING TO BE REMOVED WHEN THE FILEOBJECT CLASS GETS CREATED. STAY TUNED.
       if type(dataIN).__name__ in ['str','unicode','bytes']: self.raiseAnError(IOError,'type "'+type(dataIN).__name__ +'" is not compatible with the model "' + self.type + '" named "' + self.name+'"!')
       # END NOTICE
-      if dataIN.type not in self.admittedData: utils.raiseAnError(IOError,'type "'+dataIN.type+'" is not compatible with the model "' + self.type + '" named "' + self.name+'"!')
+      if dataIN.type not in self.admittedData: self.raiseAnError(IOError,'type "'+dataIN.type+'" is not compatible with the model "' + self.type + '" named "' + self.name+'"!')
     if full==True:  length = 0
     if full==False: length = -1
     localInput = {}
@@ -377,7 +373,7 @@
     tree=self._localBuildPrintTree(options)
     msg=tree.stringNodeTree()
     file(filenameLocal+'.xml','w').writelines(msg)
-    utils.raiseAMessage(self,'ROM XML printed to "'+filenameLocal+'"')
+    self.raiseAMessage('ROM XML printed to "'+filenameLocal+'"')
 
   def _localBuildPrintTree(self,options=None):
     node = TreeStructure.Node('ReducedOrderModel')
