from util import *
from Tester import Tester
from CSVDiffer import CSVDiffer
from XMLDiff import XMLDiff
import RavenUtils
import os
import subprocess
<<<<<<< HEAD
import platform
=======
import sys
>>>>>>> 7b0f11b1

class RavenFramework(Tester):

  @staticmethod
  def validParams():
    params = Tester.validParams()
    params.addRequiredParam('input',"The input file to use for this test.")
    params.addParam('output','',"List of output files that the input should create.")
    params.addParam('csv','',"List of csv files to check")
    params.addParam('xml','',"List of xml files to check")
    params.addParam('xmlopts','',"Options for xml checking")
    params.addParam('rel_err','','Relative Error for csv files')
    params.addParam('required_executable','','Skip test if this executable is not found')
    params.addParam('required_libraries','','Skip test if any of these libraries are not found')
    params.addParam('skip_if_env','','Skip test if this environmental variable is defined')
    params.addParam('test_interface_only','False','Test the interface only (without running the driven code')
    return params

  def getCommand(self, options):
    ravenflag = ''
    if self.specs['test_interface_only'].lower() == 'true': ravenflag = 'interfaceCheck '
    if RavenUtils.inPython3():
      return "python3 ../../framework/Driver.py " + ravenflag + self.specs["input"]
    else:
      return "python ../../framework/Driver.py " + ravenflag + self.specs["input"]


  def __init__(self, name, params):
    Tester.__init__(self, name, params)
    self.csv_files = self.specs['csv'].split(" ") if len(self.specs['csv']) > 0 else []
    self.xml_files = self.specs['xml'].split(" ") if len(self.specs['xml']) > 0 else []
    self.required_executable = self.specs['required_executable']
    self.required_libraries = self.specs['required_libraries'].split(' ')  if len(self.specs['required_libraries']) > 0 else []
    self.required_executable = self.required_executable.replace("%METHOD%",os.environ.get("METHOD","opt"))
    self.specs['scale_refine'] = False

  def checkRunnable(self, option):
    missing,too_old = RavenUtils.checkForMissingModules()
    if len(missing) > 0:
      return (False,'skipped (Missing python modules: '+" ".join(missing)+
              " PYTHONPATH="+os.environ.get("PYTHONPATH","")+')')
    if len(too_old) > 0:
      return (False,'skipped (Old version python modules: '+" ".join(too_old)+
              " PYTHONPATH="+os.environ.get("PYTHONPATH","")+')')
    for lib in self.required_libraries:
<<<<<<< HEAD
      if platform.system() == 'Windows':
        lib += '.pyd'
      else:
        lib += '.so'
      if not os.path.exists(lib):
        return (False,'skipped (Missing library: "'+lib+'")')
=======
      missing, too_old = RavenUtils.checkForMissingModule(lib,'','')
      if len(missing) > 0:
        return (False,'skipped (Unable to import library: "'+lib+'")')
>>>>>>> 7b0f11b1
    if len(self.required_executable) > 0 and \
       not os.path.exists(self.required_executable):
      return (False,'skipped (Missing executable: "'+self.required_executable+'")')
    try:
      if len(self.required_executable) > 0 and \
         subprocess.call([self.required_executable],stdout=subprocess.PIPE) != 0:
        return (False,'skipped (Failing executable: "'+self.required_executable+'")')
    except:
      return (False,'skipped (Error when trying executable: "'+self.required_executable+'")')
    if len(self.specs['skip_if_env']) > 0:
      env_var = self.specs['skip_if_env']
      if env_var in os.environ:
        return (False,'skipped (found environmental variable "'+env_var+'")')
    return (True, '')

  def prepare(self):
    self.check_files = [os.path.join(self.specs['test_dir'],filename)  for filename in self.specs['output'].split(" ")]
    for filename in self.check_files+self.csv_files+self.xml_files:# + [os.path.join(self.specs['test_dir'],filename)  for filename in self.csv_files]:
      if os.path.exists(filename):
        os.remove(filename)

  def processResults(self, moose_dir,retcode, options, output):
    missing = []
    for filename in self.check_files:
      if not os.path.exists(filename):
        missing.append(filename)

    if len(missing) > 0:
      return ('CWD '+os.getcwd()+' METHOD '+os.environ.get("METHOD","?")+' Expected files not created '+" ".join(missing),output)
    if len(self.specs["rel_err"]) > 0:
      csv_diff = CSVDiffer(self.specs['test_dir'],self.csv_files,relative_error=float(self.specs["rel_err"]))
    else:
      csv_diff = CSVDiffer(self.specs['test_dir'],self.csv_files)
    message = csv_diff.diff()
    if csv_diff.getNumErrors() > 0:
      return (message,output)
    if len(self.specs['xmlopts'])>0: xmlopts = self.specs['xmlopts'].split(' ')
    else: xmlopts=[]
    xml_diff = XMLDiff(self.specs['test_dir'],self.xml_files,*xmlopts)
    (xml_same,xml_messages) = xml_diff.diff()
    if not xml_same:
      return (xml_messages,output)
    return ('',output)<|MERGE_RESOLUTION|>--- conflicted
+++ resolved
@@ -5,11 +5,7 @@
 import RavenUtils
 import os
 import subprocess
-<<<<<<< HEAD
-import platform
-=======
 import sys
->>>>>>> 7b0f11b1
 
 class RavenFramework(Tester):
 
@@ -55,18 +51,9 @@
       return (False,'skipped (Old version python modules: '+" ".join(too_old)+
               " PYTHONPATH="+os.environ.get("PYTHONPATH","")+')')
     for lib in self.required_libraries:
-<<<<<<< HEAD
-      if platform.system() == 'Windows':
-        lib += '.pyd'
-      else:
-        lib += '.so'
-      if not os.path.exists(lib):
-        return (False,'skipped (Missing library: "'+lib+'")')
-=======
       missing, too_old = RavenUtils.checkForMissingModule(lib,'','')
       if len(missing) > 0:
         return (False,'skipped (Unable to import library: "'+lib+'")')
->>>>>>> 7b0f11b1
     if len(self.required_executable) > 0 and \
        not os.path.exists(self.required_executable):
       return (False,'skipped (Missing executable: "'+self.required_executable+'")')
