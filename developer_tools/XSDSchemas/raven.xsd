<?xml version="1.0"?>
<xsd:schema version="1.0" xmlns:xsd="http://www.w3.org/2001/XMLSchema"  elementFormDefault="qualified">

    <xsd:include schemaLocation="Distributions.xsd"/>
    <xsd:include schemaLocation="Samplers.xsd"/>
    <xsd:include schemaLocation="Models.xsd"/>
    <xsd:include schemaLocation="Functions.xsd"/>
    <xsd:include schemaLocation="OutstreamManager.xsd"/>
    <xsd:include schemaLocation="Steps.xsd"/>
    <xsd:include schemaLocation="Databases.xsd"/>
    <xsd:include schemaLocation="DataObjects.xsd"/>

    <!-- Common simple types -->
    <xsd:simpleType name="floatList">
      <xsd:list itemType="xsd:float"/>
    </xsd:simpleType>

    <xsd:simpleType name="intList">
      <xsd:list itemType="xsd:integer"/>
    </xsd:simpleType>
    <!-- End Common simple types -->

    <xsd:element name="Simulation">
        <xsd:complexType>
            <xsd:all>
                <xsd:element name="RunInfo"          type="RunInfoData"      minOccurs="1"/>
                <xsd:element name="Models"           type="ModelsData"       minOccurs="1"/>
                <xsd:element name="Steps"            type="StepType"         minOccurs="1"/>
                <xsd:element name="Samplers"         type="SamplerData"      minOccurs="0"/>
                <xsd:element name="DataObjects"      type="DataObjectsData"  minOccurs="0"/>
                <xsd:element name="Distributions"    type="DistributionData" minOccurs="0"/>
                <xsd:element name="Functions"        type="FunctionType"     minOccurs="0"/>
                <xsd:element name="Databases"        type="DatabaseType"     minOccurs="0"/>
                <xsd:element name="OutStreamManager" type="OutStreamData"    minOccurs="0"/>
            </xsd:all>
            <xsd:attribute name="verbosity" type="verbosityAttr" default="all"/>
            <xsd:attribute name="printTimeStamps" type="xsd:string" default="true"/>
        </xsd:complexType>

        <xsd:key name="distName">
            <xsd:selector xpath="./Distributions/*"/>
            <xsd:field    xpath="@name"/>
        </xsd:key>
        <xsd:keyref name="samplerName1"  refer="distName">
            <xsd:selector xpath="./Samplers/*/variable/distribution"/>
            <xsd:field    xpath="."/>
        </xsd:keyref>
        <xsd:keyref name="samplerName2"  refer="distName">
            <xsd:selector xpath="./Samplers/*/Distribution/distribution"/>
            <xsd:field    xpath="."/>
        </xsd:keyref>
<!--         <xsd:key name="ppName">
            <xsd:selector xpath="./Models/PostProcessor"/>
            <xsd:field    xpath="@name"/>
        </xsd:key> -->
    </xsd:element>

    <xsd:simpleType  name="verbosityAttr">
        <xsd:restriction   base="xsd:string">
            <xsd:enumeration value="silent"/>
            <xsd:enumeration value="quiet" />
            <xsd:enumeration value="all"   />
            <xsd:enumeration value="debug" />
        </xsd:restriction>
    </xsd:simpleType>

    <xsd:complexType name="RunInfoData">
        <xsd:all>
            <xsd:element name="WorkingDir"                            minOccurs="1">
                <xsd:complexType mixed="true">
                    <xsd:attribute name="runRelative" type="xsd:string"/>
                </xsd:complexType>
            </xsd:element>
            <xsd:element name="Files"              type="xsd:string"  minOccurs="0"/>
            <xsd:element name="Sequence"           type="xsd:string"  minOccurs="1"/>
            <xsd:element name="batchSize"          type="xsd:integer" minOccurs="0" default="1"/>
            <xsd:element name="JobName"            type="xsd:string"  minOccurs="0"/>
            <xsd:element name="NumThreads"         type="xsd:integer" minOccurs="0" default="1"/>
            <xsd:element name="mode" minOccurs="0">
                <xsd:complexType mixed="true">
                    <xsd:choice>
                        <xsd:element name="runQSUB"                        minOccurs="0"/>
                        <xsd:element name="nodefile"     type="xsd:string" minOccurs="0"/>
                        <xsd:element name="nodefileenv"  type="xsd:string" minOccurs="0"/>
                    </xsd:choice>
                </xsd:complexType>
            </xsd:element>
            <xsd:element name="NumMPI"             type="xsd:integer" minOccurs="0" default="1"/>
            <xsd:element name="totalNumCoresUsed"  type="xsd:integer" minOccurs="0" default="1"/>
            <xsd:element name="precommand"         type="xsd:string"  minOccurs="0" default="None"/>
            <xsd:element name="postcommand"        type="xsd:string"  minOccurs="0" default="None"/>
            <xsd:element name="clusterParameters"  type="xsd:string"  minOccurs="0" default="None"/>
            <xsd:element name="MaxLogSize"         type="xsd:integer" minOccurs="0"/>
            <xsd:element name="deleteOutExtension" type="xsd:string"  minOccurs="0" default="None"/>
            <xsd:element name="delSucLogFiles"     type="xsd:boolean" minOccurs="0" default="false"/>

            <xsd:element name="NumNode"          type="xsd:integer" minOccurs="0"/>
            <xsd:element name="queueingSoftware" type="xsd:string"  minOccurs="0" default="PBS PROFESSIONAL"/>

            <xsd:element name="expectedTime"     type="xsd:string"  minOccurs="0" default="None"/>
            <xsd:element name="DefaultInputFile" type="xsd:string"  minOccurs="0" default="test.xml"/>
            <xsd:element name="CustomMode"       minOccurs="0">
                <xsd:complexType mixed="true">
                    <xsd:attribute name="file"   type="xsd:string"  use="required"/>
                    <xsd:attribute name="class"  type="xsd:string"  use="required"/>
                </xsd:complexType>
            </xsd:element>
        </xsd:all>
    </xsd:complexType>

<<<<<<< HEAD
=======


<!-- *********************************************************************** -->
<!--                               DataObjects                               -->
<!-- *********************************************************************** -->
    <xsd:complexType name="DataObjectsData">
      <xsd:sequence>
        <xsd:element name="Point"        type="historyDataObjectsData" minOccurs="0" maxOccurs="unbounded"/>
        <xsd:element name="PointSet"     type="commonDataObjectsData"  minOccurs="0" maxOccurs="unbounded"/>
        <xsd:element name="History"      type="historyDataObjectsData" minOccurs="0" maxOccurs="unbounded"/>
        <xsd:element name="HistorySet"   type="commonDataObjectsData"  minOccurs="0" maxOccurs="unbounded"/>
      </xsd:sequence>
    </xsd:complexType>

    <xsd:complexType name="optionsType">
        <xsd:all>
            <xsd:element name="inputRow"         type="xsd:integer" minOccurs="0"/>
            <xsd:element name="outputRow"        type="xsd:integer" minOccurs="0"/>
            <xsd:element name="operator"         type="xsd:string"  minOccurs="0"/>
            <xsd:element name="pivotParameter"   type="xsd:string"  minOccurs="0"/>
            <xsd:element name="outputPivotValue" type="xsd:string"  minOccurs="0"/>
            <xsd:element name="inputPivotValue"  type="xsd:float"   minOccurs="0"/>
        </xsd:all>
    </xsd:complexType>

    <xsd:complexType name="commonDataObjectsData">
        <xsd:all>
            <xsd:element name="Input"   type="xsd:string" minOccurs="1"/>
            <xsd:element name="Output"  type="xsd:string" minOccurs="1"/>
            <xsd:element name="options" type="optionsType" minOccurs="0"/>
        </xsd:all>
        <xsd:attribute name="name"         type="xsd:string"  use="required"/>
        <xsd:attribute name="hierarchical" type="xsd:string"/>
    </xsd:complexType>

    <xsd:complexType name="historyDataObjectsData">
        <xsd:complexContent>
            <xsd:extension base="commonDataObjectsData">
                <xsd:attribute name="historyName" type="xsd:string"/>
            </xsd:extension>
        </xsd:complexContent>
    </xsd:complexType>

    <xsd:complexType name="OutStreamData">
        <xsd:sequence>
            <!--xsd:element name="Print" type="PrintData" minOccurs="0" maxOccurs="unbounded"/ -->
            <!--xsd:element name="Plot"  type="PlotData"  minOccurs="0" maxOccurs="unbounded"/-->
            <xsd:any processContents="skip" minOccurs="0" maxOccurs="unbounded"/>
        </xsd:sequence>
    </xsd:complexType>

    <xsd:complexType name="PrintData">
        <xsd:all>
            <xsd:element name="type"      type="xsd:string" minOccurs="1" default="csv"/>
            <xsd:element name="source"    type="xsd:string" minOccurs="1"/>
            <xsd:element name="variables" type="xsd:string" minOccurs="0"/>
        </xsd:all>
        <xsd:attribute name="name"        type="xsd:string" use="required"/>
    </xsd:complexType>

>>>>>>> 02f76db1
    <xsd:simpleType  name="PPsubType">
        <xsd:restriction   base="xsd:string">
            <xsd:enumeration value="BasicStatistics"/>
            <xsd:enumeration value="ComparisonStatistics"/>
            <xsd:enumeration value="SafestPoint" />
            <xsd:enumeration value="LimitSurface" />
            <xsd:enumeration value="LimitSurfaceIntegral" />
            <xsd:enumeration value="External" />
            <xsd:enumeration value="TopologicalDecomposition" />
        </xsd:restriction>
    </xsd:simpleType>

    <xsd:complexType name="PostProcessor">
        <xsd:attribute name="name"        type="xsd:string" use="required"/>
        <xsd:attribute name="subtype"        type="PPsubType" use="required"/>
    </xsd:complexType>

    <xsd:simpleType  name="BasicStatsWhatType">
        <xsd:restriction   base="xsd:string">
            <xsd:enumeration value="covariance matrix"/>
            <xsd:enumeration value="NormalizedSensitivity"/>
            <xsd:enumeration value="VarianceDependentSensitivity" />
            <xsd:enumeration value="sensitivity" />
            <xsd:enumeration value="pearson" />
            <xsd:enumeration value="expectedValue" />
            <xsd:enumeration value="sigma" />
            <xsd:enumeration value="variationCoefficient" />
            <xsd:enumeration value="variance" />
            <xsd:enumeration value="skewness" />
            <xsd:enumeration value="kurtosis" />
            <xsd:enumeration value="median" />
            <xsd:enumeration value="percentile" />
            <xsd:enumeration value="all" />
        </xsd:restriction>
    </xsd:simpleType>

    <xsd:complexType name="AssemblerObjectType">
      <xsd:simpleContent>
        <xsd:extension base='xsd:string'>
          <xsd:attribute name='class' type='xsd:string' use='required' />
          <xsd:attribute name='type'  type='xsd:string' use='required' />
        </xsd:extension>
      </xsd:simpleContent>
    </xsd:complexType>

    <xsd:complexType name="BasicStatistics">
      <xsd:complexContent>
        <xsd:extension base="PostProcessor">
          <xsd:all minOccurs="0">
            <xsd:element name="what" type="BasicStatsWhatType" minOccurs="1"></xsd:element>
            <xsd:element name='biased' type='xsd:boolean' minOccurs="0" default='false'></xsd:element>
            <xsd:element name='parameters' type='xsd:string' minOccurs="1"></xsd:element>
            <xsd:element name='methodsToRun' type='xsd:string' minOccurs="0"></xsd:element>
            <!-- TODO: Somehow point to the things existing in the function block-->
            <!-- TODO: Also conditionally require the function node if methodsToRun is present -->
            <xsd:element name='Function' type="AssemblerObjectType" minOccurs="0" />
          </xsd:all>
        </xsd:extension>
      </xsd:complexContent>
    </xsd:complexType>

    <xsd:simpleType  name="CompStatsBinMethod">
        <xsd:restriction   base="xsd:string">
            <xsd:enumeration value="square-root"/>
            <xsd:enumeration value="sturges"/>
        </xsd:restriction>
    </xsd:simpleType>

    <!--TODO: Figure out what type any of these sub-elements are supposed to be -->
    <xsd:complexType name="ComparisonStatistics">
      <xsd:complexContent>
        <xsd:extension base="PostProcessor">
          <xsd:all minOccurs="0">
            <xsd:element name="kind" minOccurs="1">
              <xsd:complexType>
                <xsd:simpleContent>
                  <xsd:extension base='xsd:string'>
                    <xsd:attribute name='num_bins' type='xsd:integer' use='required' />
                    <xsd:attribute name='bin_method'  type='CompStatsBinMethod' use='required' />
                  </xsd:extension>
                </xsd:simpleContent>
              </xsd:complexType>
            </xsd:element>
            <xsd:element name="compare" minOccurs="1">
              <xsd:complexType>
                <xsd:all>
                  <xsd:element name='data' type='xsd:string' />
                  <!--TODO: Must be one of the Distributions -->
                  <xsd:element name='reference' type='xsd:string'/>
                </xsd:all>
              </xsd:complexType>
            </xsd:element>
            <xsd:element name="fz" type="xsd:boolean" />
            <xsd:element name="interpolation" type="xsd:string" />
          </xsd:all>
        </xsd:extension>
      </xsd:complexContent>
    </xsd:complexType>

    <xsd:complexType name='SafestPointVariable'>
      <xsd:all>
        <xsd:element name='distribution' type='xsd:string' />
        <xsd:element name='grid'>
          <xsd:complexType>
            <xsd:simpleContent>
              <xsd:extension base='xsd:integer'>
                <xsd:attribute name='steps' type='xsd:integer' use='required' />
                <xsd:attribute name='type'  type='xsd:integer' use='required' />
              </xsd:extension>
            </xsd:simpleContent>
          </xsd:complexType>
        </xsd:element>
      </xsd:all>
      <xsd:attribute name='class' type='xsd:string' use='required' />
      <xsd:attribute name='type'  type='xsd:string' use='required' />
    </xsd:complexType>

    <!--TODO: Figure out what type any of these sub-elements are supposed to be -->
    <xsd:complexType name="SafestPoint">
      <xsd:complexContent>
        <xsd:extension base="PostProcessor">
          <xsd:all minOccurs="0">
            <xsd:element name="kind" minOccurs="1"></xsd:element>
            <!-- TODO: Somehow point to the things existing in the Distributions block-->
            <xsd:element name='Distribution' type="AssemblerObjectType" minOccurs="1" />
            <xsd:element name="controllable" type='SafestPointVariable' />
            <xsd:element name="non-controllable" type='SafestPointVariable' />
          </xsd:all>
        </xsd:extension>
      </xsd:complexContent>
    </xsd:complexType>

    <xsd:simpleType  name="LimitSurfaceSide">
      <xsd:restriction   base="xsd:string">
        <xsd:enumeration value="negative"/>
        <xsd:enumeration value="positive"/>
        <xsd:enumeration value="both"/>
      </xsd:restriction>
    </xsd:simpleType>

    <xsd:complexType name="LimitSurface">
      <xsd:complexContent>
        <xsd:extension base="PostProcessor">
          <xsd:all minOccurs="0">
            <xsd:element name="parameters" type='xsd:string' minOccurs="1"/>
            <xsd:element name="tolerance" type='xsd:float' default="1e-4"/>
            <xsd:element name="side" type='LimitSurfaceSide' />
            <!-- TODO: Somehow point to the things existing in the function block-->
            <xsd:element name='ROM' minOccurs="0">
              <xsd:complexType>
                <xsd:simpleContent>
                  <xsd:extension base='xsd:string'>
                    <xsd:attribute name='class' type='xsd:string' use='required' />
                    <xsd:attribute name='type'  type='xsd:string' use='required' />
                  </xsd:extension>
                </xsd:simpleContent>
              </xsd:complexType>
            </xsd:element>

            <!-- TODO: Somehow point to the things existing in the function block-->
            <xsd:element name='Function' type="AssemblerObjectType" minOccurs="0" />
          </xsd:all>
        </xsd:extension>
      </xsd:complexContent>
    </xsd:complexType>

    <xsd:complexType name="LimitSurfaceIntegral">
      <xsd:complexContent>
        <xsd:extension base="PostProcessor">
          <xsd:all minOccurs="0">
            <xsd:element name="variable" minOccurs="1">
              <xsd:complexType>
                <xsd:all minOccurs="0">
                  <!-- TODO: Somehow point to the things existing in the Distributions block-->
                  <xsd:element name="distribution" type="xsd:string" minOccurs="0" />
                  <!-- TODO: either the above or the two below are required-->
                  <xsd:element name="lowerBound" type="xsd:float" minOccurs="0" />
                  <xsd:element name="upperBound" type="xsd:float" minOccurs="0" />
                </xsd:all>
                <xsd:attribute name="name" type="xsd:string" />
              </xsd:complexType>
            </xsd:element>
            <xsd:element name="tolerance" type="xsd:float" minOccurs="0" default="1e-4" />
            <xsd:element name="integralType" type="xsd:string" minOccurs="0" fixed="MonteCarlo" />
            <xsd:element name="seed" type="xsd:integer" minOccurs="0" default="20021986" />
            <xsd:element name="target" type="xsd:string" minOccurs="0"/>
          </xsd:all>
        </xsd:extension>
      </xsd:complexContent>
    </xsd:complexType>

    <xsd:complexType name="External">
      <xsd:complexContent>
        <xsd:extension base="PostProcessor">
          <xsd:all minOccurs="0">
            <xsd:element name="method" type="xsd:string" minOccurs="1" />
            <xsd:element name='Function' type="AssemblerObjectType" minOccurs="1" />
          </xsd:all>
        </xsd:extension>
      </xsd:complexContent>
    </xsd:complexType>

    <xsd:simpleType  name="TopoGraph">
      <xsd:restriction   base="xsd:string">
        <xsd:enumeration value="beta skeleton"/>
        <xsd:enumeration value="relaxed beta skeleton"/>
        <xsd:enumeration value="approximate knn"/>
      </xsd:restriction>
    </xsd:simpleType>

    <xsd:simpleType  name="TopoGradient">
      <xsd:restriction   base="xsd:string">
        <xsd:enumeration value="steepest"/>
        <xsd:enumeration value="maxflow"/>
      </xsd:restriction>
    </xsd:simpleType>

    <xsd:simpleType  name="TopoBeta">
      <xsd:restriction   base="xsd:float">
        <xsd:minExclusive value="0"/>
        <xsd:maxInclusive value="2"/>
      </xsd:restriction>
    </xsd:simpleType>

    <xsd:simpleType  name="TopoPersistence">
      <xsd:restriction   base="xsd:string">
        <xsd:enumeration value="difference"/>
        <xsd:enumeration value="probability"/>
        <xsd:enumeration value="count"/>
      </xsd:restriction>
    </xsd:simpleType>

    <xsd:complexType name="TopologicalDecomposition">
      <xsd:complexContent>
        <xsd:extension base="PostProcessor">
          <xsd:all minOccurs="0">
            <xsd:element name="graph" type="TopoGraph" default="beta skeleton"/>
            <xsd:element name="gradient" type="TopoGradient" default="steepest"/>
            <xsd:element name="beta" type="TopoBeta" default="1."/>
            <xsd:element name="knn" type="xsd:integer" default="-1"/>
            <xsd:element name="weighted" type="xsd:boolean" default="false"/>
            <xsd:element name="persistence" type="TopoPersistence" default="difference"/>
            <xsd:element name="simplification" type="xsd:float" default="0"/>
            <xsd:element name="parameters" type="xsd:string" minOccurs="1"/>
            <xsd:element name="response" type="xsd:string" minOccurs="1"/>
          </xsd:all>
        </xsd:extension>
      </xsd:complexContent>
    </xsd:complexType>

    <!--xsd:group name="MultiRunIOStep">
     <xsd:sequence>
     <xsd:element name="MultiRun"  type="MultiRunData" minOccurs="0" maxOccurs="unbounded"/>
     <xsd:element name="IOStep"    type="IOStepData"   minOccurs="0" maxOccurs="unbounded"/>
     </xsd:sequence>
     </xsd:group>

     <xsd:complexType name="StepsData">
     <xsd:sequence>
     <xsd:group ref="MultiRunIOStep" minOccurs="0" maxOccurs="unbounded"/>
     </xsd:sequence>
     </xsd:complexType>

     <xsd:complexType name="MultiRunData">
     <xsd:sequence>
     <xsd:element name="Sampler" minOccurs="1">
     <xsd:complexType mixed="true">
     <xsd:attribute name="class" type="xsd:string" use="required"/>
     <xsd:attribute name="type"  type="xsd:string" use="required"/>
     </xsd:complexType>
     </xsd:element>
     <xsd:element name="Input" minOccurs="1">
     <xsd:complexType mixed="true">
     <xsd:attribute name="class" type="xsd:string" use="required"/>
     <xsd:attribute name="type"  type="xsd:string" use="required"/>
     </xsd:complexType>
     </xsd:element>
     <xsd:element name="Model" minOccurs="1">
     <xsd:complexType mixed="true">
     <xsd:attribute name="class" type="xsd:string" use="required"/>
     <xsd:attribute name="type"  type="xsd:string" use="required"/>
     </xsd:complexType>
     </xsd:element>
     <xsd:element name="Output" minOccurs="1" maxOccurs="unbounded">
     <xsd:complexType mixed="true">
     <xsd:attribute name="class" type="xsd:string" use="required"/>
     <xsd:attribute name="type"  type="xsd:string" use="required"/>
     </xsd:complexType>
     </xsd:element>
     <xsd:element name="SolutionExport" minOccurs="0">
     <xsd:complexType mixed="true">
     <xsd:attribute name="class" type="xsd:string" use="required"/>
     <xsd:attribute name="type"  type="xsd:string" use="required"/>
     </xsd:complexType>
     </xsd:element>
     </xsd:sequence>
     <xsd:attribute name="name"        type="xsd:string" use="required"/>
     <xsd:attribute name="pauseAtEnd"  type="xsd:string"/>
     <xsd:attribute name="sleepTime"   type="xsd:string"/>
     </xsd:complexType>

     <xsd:complexType name="IOStepData">
     <xsd:all>
     <xsd:element name="Input" minOccurs="1">
     <xsd:complexType mixed="true">
     <xsd:attribute name="class" type="xsd:string" use="required"/>
     <xsd:attribute name="type"  type="xsd:string" use="required"/>
     </xsd:complexType>
     </xsd:element>
     <xsd:element name="Output" minOccurs="1">
     <xsd:complexType mixed="true">
     <xsd:attribute name="class" type="xsd:string" use="required"/>
     <xsd:attribute name="type"  type="xsd:string" use="required"/>
     </xsd:complexType>
     </xsd:element>
     </xsd:all>
     <xsd:attribute name="name"        type="xsd:string" use="required"/>
     <xsd:attribute name="pauseAtEnd"  type="xsd:string"/>
     </xsd:complexType-->

</xsd:schema><|MERGE_RESOLUTION|>--- conflicted
+++ resolved
@@ -17,6 +17,15 @@
 
     <xsd:simpleType name="intList">
       <xsd:list itemType="xsd:integer"/>
+    </xsd:simpleType>
+
+    <xsd:simpleType  name="verbosityAttr">
+      <xsd:restriction   base="xsd:string">
+        <xsd:enumeration value="silent"/>
+        <xsd:enumeration value="quiet" />
+        <xsd:enumeration value="all"   />
+        <xsd:enumeration value="debug" />
+      </xsd:restriction>
     </xsd:simpleType>
     <!-- End Common simple types -->
 
@@ -34,9 +43,8 @@
                 <xsd:element name="OutStreamManager" type="OutStreamData"    minOccurs="0"/>
             </xsd:all>
             <xsd:attribute name="verbosity" type="verbosityAttr" default="all"/>
-            <xsd:attribute name="printTimeStamps" type="xsd:string" default="true"/>
+            <xsd:attribute name="printTimeStamps" type="xsd:boolean" />
         </xsd:complexType>
-
         <xsd:key name="distName">
             <xsd:selector xpath="./Distributions/*"/>
             <xsd:field    xpath="@name"/>
@@ -55,15 +63,6 @@
         </xsd:key> -->
     </xsd:element>
 
-    <xsd:simpleType  name="verbosityAttr">
-        <xsd:restriction   base="xsd:string">
-            <xsd:enumeration value="silent"/>
-            <xsd:enumeration value="quiet" />
-            <xsd:enumeration value="all"   />
-            <xsd:enumeration value="debug" />
-        </xsd:restriction>
-    </xsd:simpleType>
-
     <xsd:complexType name="RunInfoData">
         <xsd:all>
             <xsd:element name="WorkingDir"                            minOccurs="1">
@@ -108,69 +107,6 @@
         </xsd:all>
     </xsd:complexType>
 
-<<<<<<< HEAD
-=======
-
-
-<!-- *********************************************************************** -->
-<!--                               DataObjects                               -->
-<!-- *********************************************************************** -->
-    <xsd:complexType name="DataObjectsData">
-      <xsd:sequence>
-        <xsd:element name="Point"        type="historyDataObjectsData" minOccurs="0" maxOccurs="unbounded"/>
-        <xsd:element name="PointSet"     type="commonDataObjectsData"  minOccurs="0" maxOccurs="unbounded"/>
-        <xsd:element name="History"      type="historyDataObjectsData" minOccurs="0" maxOccurs="unbounded"/>
-        <xsd:element name="HistorySet"   type="commonDataObjectsData"  minOccurs="0" maxOccurs="unbounded"/>
-      </xsd:sequence>
-    </xsd:complexType>
-
-    <xsd:complexType name="optionsType">
-        <xsd:all>
-            <xsd:element name="inputRow"         type="xsd:integer" minOccurs="0"/>
-            <xsd:element name="outputRow"        type="xsd:integer" minOccurs="0"/>
-            <xsd:element name="operator"         type="xsd:string"  minOccurs="0"/>
-            <xsd:element name="pivotParameter"   type="xsd:string"  minOccurs="0"/>
-            <xsd:element name="outputPivotValue" type="xsd:string"  minOccurs="0"/>
-            <xsd:element name="inputPivotValue"  type="xsd:float"   minOccurs="0"/>
-        </xsd:all>
-    </xsd:complexType>
-
-    <xsd:complexType name="commonDataObjectsData">
-        <xsd:all>
-            <xsd:element name="Input"   type="xsd:string" minOccurs="1"/>
-            <xsd:element name="Output"  type="xsd:string" minOccurs="1"/>
-            <xsd:element name="options" type="optionsType" minOccurs="0"/>
-        </xsd:all>
-        <xsd:attribute name="name"         type="xsd:string"  use="required"/>
-        <xsd:attribute name="hierarchical" type="xsd:string"/>
-    </xsd:complexType>
-
-    <xsd:complexType name="historyDataObjectsData">
-        <xsd:complexContent>
-            <xsd:extension base="commonDataObjectsData">
-                <xsd:attribute name="historyName" type="xsd:string"/>
-            </xsd:extension>
-        </xsd:complexContent>
-    </xsd:complexType>
-
-    <xsd:complexType name="OutStreamData">
-        <xsd:sequence>
-            <!--xsd:element name="Print" type="PrintData" minOccurs="0" maxOccurs="unbounded"/ -->
-            <!--xsd:element name="Plot"  type="PlotData"  minOccurs="0" maxOccurs="unbounded"/-->
-            <xsd:any processContents="skip" minOccurs="0" maxOccurs="unbounded"/>
-        </xsd:sequence>
-    </xsd:complexType>
-
-    <xsd:complexType name="PrintData">
-        <xsd:all>
-            <xsd:element name="type"      type="xsd:string" minOccurs="1" default="csv"/>
-            <xsd:element name="source"    type="xsd:string" minOccurs="1"/>
-            <xsd:element name="variables" type="xsd:string" minOccurs="0"/>
-        </xsd:all>
-        <xsd:attribute name="name"        type="xsd:string" use="required"/>
-    </xsd:complexType>
-
->>>>>>> 02f76db1
     <xsd:simpleType  name="PPsubType">
         <xsd:restriction   base="xsd:string">
             <xsd:enumeration value="BasicStatistics"/>
